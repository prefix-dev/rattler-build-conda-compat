# Byte-compiled / optimized / DLL files
__pycache__/
*.py[cod]
*$py.class

# C extensions
*.so

# Distribution / packaging
.Python
build/
develop-eggs/
dist/
downloads/
eggs/
.eggs/
lib/
lib64/
parts/
sdist/
var/
wheels/
share/python-wheels/
*.egg-info/
.installed.cfg
*.egg
MANIFEST

# PyInstaller
#  Usually these files are written by a python script from a template
#  before PyInstaller builds the exe, so as to inject date/other infos into it.
*.manifest
*.spec

# Installer logs
pip-log.txt
pip-delete-this-directory.txt

# Unit test / coverage reports
htmlcov/
.tox/
.nox/
.coverage
.coverage.*
.cache
nosetests.xml
coverage.xml
*.cover
*.py,cover
.hypothesis/
.pytest_cache/
cover/

# Translations
*.mo
*.pot

# Django stuff:
*.log
local_settings.py
db.sqlite3
db.sqlite3-journal

# Flask stuff:
instance/
.webassets-cache

# Scrapy stuff:
.scrapy

# Sphinx documentation
docs/_build/

# PyBuilder
.pybuilder/
target/

# Jupyter Notebook
.ipynb_checkpoints

# IPython
profile_default/
ipython_config.py

# pyenv
#   For a library or package, you might want to ignore these files since the code is
#   intended to run in multiple environments; otherwise, check them in:
# .python-version

# pipenv
#   According to pypa/pipenv#598, it is recommended to include Pipfile.lock in version control.
#   However, in case of collaboration, if having platform-specific dependencies or dependencies
#   having no cross-platform support, pipenv may install dependencies that don't work, or not
#   install all needed dependencies.
#Pipfile.lock

# poetry
#   Similar to Pipfile.lock, it is generally recommended to include poetry.lock in version control.
#   This is especially recommended for binary packages to ensure reproducibility, and is more
#   commonly ignored for libraries.
#   https://python-poetry.org/docs/basic-usage/#commit-your-poetrylock-file-to-version-control
#poetry.lock

# pdm
#   Similar to Pipfile.lock, it is generally recommended to include pdm.lock in version control.
#pdm.lock
#   pdm stores project-wide configurations in .pdm.toml, but it is recommended to not include it
#   in version control.
#   https://pdm.fming.dev/#use-with-ide
.pdm.toml

# PEP 582; used by e.g. github.com/David-OConnor/pyflow and github.com/pdm-project/pdm
__pypackages__/

# Celery stuff
celerybeat-schedule
celerybeat.pid

# SageMath parsed files
*.sage.py

# Environments
.env
.venv
env/
venv/
ENV/
env.bak/
venv.bak/

# Spyder project settings
.spyderproject
.spyproject

# Rope project settings
.ropeproject

# mkdocs documentation
/site

# mypy
.mypy_cache/
.dmypy.json
dmypy.json

# Pyre type checker
.pyre/

# pytype static type analyzer
.pytype/

# Cython debug symbols
cython_debug/

# PyCharm
#  JetBrains specific template is maintained in a separate JetBrains.gitignore that can
#  be found at https://github.com/github/gitignore/blob/main/Global/JetBrains.gitignore
#  and can be added to the global gitignore or merged into this file.  For a more nuclear
#  option (not recommended) you can uncomment the following to ignore the entire idea folder.
#.idea/

mapping/*# pixi environments
.pixi
# pixi environments
.pixi

.vscode/
<<<<<<< HEAD

.DS_Store
=======
.DS_store
>>>>>>> 1a7d5147
<|MERGE_RESOLUTION|>--- conflicted
+++ resolved
@@ -165,9 +165,4 @@
 .pixi
 
 .vscode/
-<<<<<<< HEAD
-
-.DS_Store
-=======
-.DS_store
->>>>>>> 1a7d5147
+.DS_Store