version: 5
environments:
  default:
    channels:
    - url: https://conda.anaconda.org/conda-forge/
    indexes:
    - https://pypi.org/simple
    packages:
      linux-64:
      - conda: https://conda.anaconda.org/conda-forge/linux-64/_libgcc_mutex-0.1-conda_forge.tar.bz2
      - conda: https://conda.anaconda.org/conda-forge/linux-64/_openmp_mutex-4.5-2_gnu.tar.bz2
      - conda: https://conda.anaconda.org/conda-forge/noarch/archspec-0.2.3-pyhd8ed1ab_0.conda
      - conda: https://conda.anaconda.org/conda-forge/noarch/attrs-23.2.0-pyh71513ae_0.conda
      - conda: https://conda.anaconda.org/conda-forge/noarch/beautifulsoup4-4.12.3-pyha770c72_0.conda
      - conda: https://conda.anaconda.org/conda-forge/noarch/boltons-24.0.0-pyhd8ed1ab_0.conda
      - conda: https://conda.anaconda.org/conda-forge/linux-64/brotli-python-1.1.0-py312h30efb56_1.conda
      - conda: https://conda.anaconda.org/conda-forge/noarch/build-0.7.0-pyhd8ed1ab_0.tar.bz2
      - conda: https://conda.anaconda.org/conda-forge/linux-64/bzip2-1.0.8-hd590300_5.conda
      - conda: https://conda.anaconda.org/conda-forge/linux-64/c-ares-1.28.1-hd590300_0.conda
      - conda: https://conda.anaconda.org/conda-forge/linux-64/ca-certificates-2024.2.2-hbcca054_0.conda
      - conda: https://conda.anaconda.org/conda-forge/noarch/certifi-2024.2.2-pyhd8ed1ab_0.conda
      - conda: https://conda.anaconda.org/conda-forge/linux-64/cffi-1.16.0-py312hf06ca03_0.conda
      - conda: https://conda.anaconda.org/conda-forge/linux-64/chardet-5.2.0-py312h7900ff3_1.conda
      - conda: https://conda.anaconda.org/conda-forge/noarch/charset-normalizer-3.3.2-pyhd8ed1ab_0.conda
      - conda: https://conda.anaconda.org/conda-forge/noarch/click-8.1.7-unix_pyh707e725_0.conda
      - conda: https://conda.anaconda.org/conda-forge/noarch/colorama-0.4.6-pyhd8ed1ab_0.tar.bz2
      - conda: https://conda.anaconda.org/conda-forge/linux-64/conda-24.3.0-py312h7900ff3_0.conda
      - conda: https://conda.anaconda.org/conda-forge/linux-64/conda-build-24.3.0-py312h7900ff3_1.conda
      - conda: https://conda.anaconda.org/conda-forge/noarch/conda-index-0.4.0-pyhd8ed1ab_0.conda
      - conda: https://conda.anaconda.org/conda-forge/noarch/conda-libmamba-solver-24.1.0-pyhd8ed1ab_0.conda
      - conda: https://conda.anaconda.org/conda-forge/noarch/conda-package-handling-2.2.0-pyh38be061_0.conda
      - conda: https://conda.anaconda.org/conda-forge/noarch/conda-package-streaming-0.9.0-pyhd8ed1ab_0.conda
      - conda: https://conda.anaconda.org/conda-forge/linux-64/cryptography-42.0.5-py312h241aef2_0.conda
      - conda: https://conda.anaconda.org/conda-forge/noarch/deprecated-1.2.14-pyh1a96a4e_0.conda
      - conda: https://conda.anaconda.org/conda-forge/noarch/distro-1.9.0-pyhd8ed1ab_0.conda
      - conda: https://conda.anaconda.org/conda-forge/noarch/filelock-3.13.4-pyhd8ed1ab_0.conda
      - conda: https://conda.anaconda.org/conda-forge/linux-64/fmt-10.2.1-h00ab1b0_0.conda
      - conda: https://conda.anaconda.org/conda-forge/linux-64/icu-73.2-h59595ed_0.conda
      - conda: https://conda.anaconda.org/conda-forge/noarch/idna-3.7-pyhd8ed1ab_0.conda
      - conda: https://conda.anaconda.org/conda-forge/noarch/importlib-metadata-7.1.0-pyha770c72_0.conda
      - conda: https://conda.anaconda.org/conda-forge/noarch/importlib_resources-6.4.0-pyhd8ed1ab_0.conda
      - conda: https://conda.anaconda.org/conda-forge/noarch/jinja2-3.1.3-pyhd8ed1ab_0.conda
      - conda: https://conda.anaconda.org/conda-forge/noarch/jsonpatch-1.33-pyhd8ed1ab_0.conda
      - conda: https://conda.anaconda.org/conda-forge/linux-64/jsonpointer-2.4-py312h7900ff3_3.conda
      - conda: https://conda.anaconda.org/conda-forge/noarch/jsonschema-4.21.1-pyhd8ed1ab_0.conda
      - conda: https://conda.anaconda.org/conda-forge/noarch/jsonschema-specifications-2023.12.1-pyhd8ed1ab_0.conda
      - conda: https://conda.anaconda.org/conda-forge/linux-64/keyutils-1.6.1-h166bdaf_0.tar.bz2
      - conda: https://conda.anaconda.org/conda-forge/linux-64/krb5-1.21.2-h659d440_0.conda
      - conda: https://conda.anaconda.org/conda-forge/linux-64/ld_impl_linux-64-2.40-h41732ed_0.conda
      - conda: https://conda.anaconda.org/conda-forge/linux-64/libarchive-3.7.2-h2aa1ff5_1.conda
      - conda: https://conda.anaconda.org/conda-forge/linux-64/libcurl-8.7.1-hca28451_0.conda
      - conda: https://conda.anaconda.org/conda-forge/linux-64/libedit-3.1.20191231-he28a2e2_2.tar.bz2
      - conda: https://conda.anaconda.org/conda-forge/linux-64/libev-4.33-hd590300_2.conda
      - conda: https://conda.anaconda.org/conda-forge/linux-64/libexpat-2.6.2-h59595ed_0.conda
      - conda: https://conda.anaconda.org/conda-forge/linux-64/libffi-3.4.2-h7f98852_5.tar.bz2
      - conda: https://conda.anaconda.org/conda-forge/linux-64/libgcc-ng-13.2.0-h807b86a_5.conda
      - conda: https://conda.anaconda.org/conda-forge/linux-64/libgomp-13.2.0-h807b86a_5.conda
      - conda: https://conda.anaconda.org/conda-forge/linux-64/libiconv-1.17-hd590300_2.conda
      - conda: https://conda.anaconda.org/conda-forge/linux-64/liblief-0.14.1-hac33072_1.conda
      - conda: https://conda.anaconda.org/conda-forge/linux-64/libmamba-1.5.8-had39da4_0.conda
      - conda: https://conda.anaconda.org/conda-forge/linux-64/libmambapy-1.5.8-py312hd9e9ff6_0.conda
      - conda: https://conda.anaconda.org/conda-forge/linux-64/libnghttp2-1.58.0-h47da74e_1.conda
      - conda: https://conda.anaconda.org/conda-forge/linux-64/libnsl-2.0.1-hd590300_0.conda
      - conda: https://conda.anaconda.org/conda-forge/linux-64/libsodium-1.0.18-h36c2ea0_1.tar.bz2
      - conda: https://conda.anaconda.org/conda-forge/linux-64/libsolv-0.7.28-hfc55251_2.conda
      - conda: https://conda.anaconda.org/conda-forge/linux-64/libsqlite-3.45.3-h2797004_0.conda
      - conda: https://conda.anaconda.org/conda-forge/linux-64/libssh2-1.11.0-h0841786_0.conda
      - conda: https://conda.anaconda.org/conda-forge/linux-64/libstdcxx-ng-13.2.0-h7e041cc_5.conda
      - conda: https://conda.anaconda.org/conda-forge/linux-64/libuuid-2.38.1-h0b41bf4_0.conda
      - conda: https://conda.anaconda.org/conda-forge/linux-64/libxcrypt-4.4.36-hd590300_1.conda
      - conda: https://conda.anaconda.org/conda-forge/linux-64/libxml2-2.12.6-h232c23b_2.conda
      - conda: https://conda.anaconda.org/conda-forge/linux-64/libzlib-1.2.13-hd590300_5.conda
      - conda: https://conda.anaconda.org/conda-forge/linux-64/lz4-c-1.9.4-hcb278e6_0.conda
      - conda: https://conda.anaconda.org/conda-forge/linux-64/lzo-2.10-h516909a_1000.tar.bz2
      - conda: https://conda.anaconda.org/conda-forge/linux-64/markupsafe-2.1.5-py312h98912ed_0.conda
      - conda: https://conda.anaconda.org/conda-forge/linux-64/menuinst-2.0.2-py312h7900ff3_0.conda
      - conda: https://conda.anaconda.org/conda-forge/noarch/more-itertools-10.2.0-pyhd8ed1ab_0.conda
      - conda: https://conda.anaconda.org/conda-forge/linux-64/ncurses-6.4.20240210-h59595ed_0.conda
      - conda: https://conda.anaconda.org/conda-forge/linux-64/openssl-3.2.1-hd590300_1.conda
      - conda: https://conda.anaconda.org/conda-forge/noarch/packaging-24.0-pyhd8ed1ab_0.conda
      - conda: https://conda.anaconda.org/conda-forge/linux-64/patch-2.7.6-h7f98852_1002.tar.bz2
      - conda: https://conda.anaconda.org/conda-forge/linux-64/patchelf-0.17.2-h58526e2_0.conda
      - conda: https://conda.anaconda.org/conda-forge/noarch/pep517-0.13.0-pyhd8ed1ab_0.tar.bz2
      - conda: https://conda.anaconda.org/conda-forge/noarch/pkginfo-1.10.0-pyhd8ed1ab_0.conda
      - conda: https://conda.anaconda.org/conda-forge/noarch/pkgutil-resolve-name-1.3.10-pyhd8ed1ab_1.conda
      - conda: https://conda.anaconda.org/conda-forge/noarch/platformdirs-4.2.0-pyhd8ed1ab_0.conda
      - conda: https://conda.anaconda.org/conda-forge/noarch/pluggy-1.4.0-pyhd8ed1ab_0.conda
      - conda: https://conda.anaconda.org/conda-forge/linux-64/psutil-5.9.8-py312h98912ed_0.conda
      - conda: https://conda.anaconda.org/conda-forge/linux-64/py-lief-0.14.1-py312h7070661_1.conda
      - conda: https://conda.anaconda.org/conda-forge/noarch/pybind11-abi-4-hd8ed1ab_3.tar.bz2
      - conda: https://conda.anaconda.org/conda-forge/linux-64/pycosat-0.6.6-py312h98912ed_0.conda
      - conda: https://conda.anaconda.org/conda-forge/noarch/pycparser-2.22-pyhd8ed1ab_0.conda
      - conda: https://conda.anaconda.org/conda-forge/noarch/pygithub-2.3.0-pyhd8ed1ab_0.conda
      - conda: https://conda.anaconda.org/conda-forge/noarch/pyjwt-2.8.0-pyhd8ed1ab_1.conda
      - conda: https://conda.anaconda.org/conda-forge/linux-64/pynacl-1.5.0-py312h98912ed_3.conda
      - conda: https://conda.anaconda.org/conda-forge/noarch/pysocks-1.7.1-pyha2e5f31_6.tar.bz2
      - conda: https://conda.anaconda.org/conda-forge/linux-64/python-3.12.3-hab00c5b_0_cpython.conda
      - conda: https://conda.anaconda.org/conda-forge/noarch/python-dateutil-2.9.0-pyhd8ed1ab_0.conda
      - conda: https://conda.anaconda.org/conda-forge/linux-64/python-libarchive-c-5.1-py312h7900ff3_0.conda
      - conda: https://conda.anaconda.org/conda-forge/linux-64/python_abi-3.12-4_cp312.conda
      - conda: https://conda.anaconda.org/conda-forge/noarch/pytz-2024.1-pyhd8ed1ab_0.conda
      - conda: https://conda.anaconda.org/conda-forge/linux-64/pyyaml-6.0.1-py312h98912ed_1.conda
      - conda: https://conda.anaconda.org/conda-forge/linux-64/rattler-build-0.15.0-h614bb76_0.conda
      - conda: https://conda.anaconda.org/conda-forge/linux-64/readline-8.2-h8228510_1.conda
      - conda: https://conda.anaconda.org/conda-forge/noarch/referencing-0.34.0-pyhd8ed1ab_0.conda
      - conda: https://conda.anaconda.org/conda-forge/linux-64/reproc-14.2.4.post0-hd590300_1.conda
      - conda: https://conda.anaconda.org/conda-forge/linux-64/reproc-cpp-14.2.4.post0-h59595ed_1.conda
      - conda: https://conda.anaconda.org/conda-forge/noarch/requests-2.31.0-pyhd8ed1ab_0.conda
      - conda: https://conda.anaconda.org/conda-forge/linux-64/ripgrep-14.1.0-he8a937b_0.conda
      - conda: https://conda.anaconda.org/conda-forge/linux-64/rpds-py-0.18.0-py312h4b3b743_0.conda
      - conda: https://conda.anaconda.org/conda-forge/linux-64/ruamel.yaml-0.18.6-py312h98912ed_0.conda
      - conda: https://conda.anaconda.org/conda-forge/linux-64/ruamel.yaml.clib-0.2.8-py312h98912ed_0.conda
      - conda: https://conda.anaconda.org/conda-forge/noarch/setuptools-69.5.1-pyhd8ed1ab_0.conda
      - conda: https://conda.anaconda.org/conda-forge/noarch/six-1.16.0-pyh6c4a22f_0.tar.bz2
      - conda: https://conda.anaconda.org/conda-forge/noarch/soupsieve-2.5-pyhd8ed1ab_1.conda
      - conda: https://conda.anaconda.org/conda-forge/linux-64/tk-8.6.13-noxft_h4845f30_101.conda
      - conda: https://conda.anaconda.org/conda-forge/noarch/tomli-2.0.1-pyhd8ed1ab_0.tar.bz2
      - conda: https://conda.anaconda.org/conda-forge/noarch/tqdm-4.66.2-pyhd8ed1ab_0.conda
      - conda: https://conda.anaconda.org/conda-forge/noarch/truststore-0.8.0-pyhd8ed1ab_0.conda
      - conda: https://conda.anaconda.org/conda-forge/noarch/typing-extensions-4.11.0-hd8ed1ab_0.conda
      - conda: https://conda.anaconda.org/conda-forge/noarch/typing_extensions-4.11.0-pyha770c72_0.conda
      - conda: https://conda.anaconda.org/conda-forge/noarch/tzdata-2024a-h0c530f3_0.conda
      - conda: https://conda.anaconda.org/conda-forge/noarch/urllib3-2.2.1-pyhd8ed1ab_0.conda
      - conda: https://conda.anaconda.org/conda-forge/linux-64/wrapt-1.16.0-py312h98912ed_0.conda
      - conda: https://conda.anaconda.org/conda-forge/linux-64/xz-5.2.6-h166bdaf_0.tar.bz2
      - conda: https://conda.anaconda.org/conda-forge/linux-64/yaml-0.2.5-h7f98852_2.tar.bz2
      - conda: https://conda.anaconda.org/conda-forge/linux-64/yaml-cpp-0.8.0-h59595ed_0.conda
      - conda: https://conda.anaconda.org/conda-forge/noarch/zipp-3.17.0-pyhd8ed1ab_0.conda
      - conda: https://conda.anaconda.org/conda-forge/linux-64/zstandard-0.22.0-py312hd58854c_0.conda
      - conda: https://conda.anaconda.org/conda-forge/linux-64/zstd-1.5.5-hfc55251_0.conda
      - pypi: .
      osx-64:
      - conda: https://conda.anaconda.org/conda-forge/noarch/archspec-0.2.3-pyhd8ed1ab_0.conda
      - conda: https://conda.anaconda.org/conda-forge/noarch/attrs-23.2.0-pyh71513ae_0.conda
      - conda: https://conda.anaconda.org/conda-forge/noarch/beautifulsoup4-4.12.3-pyha770c72_0.conda
      - conda: https://conda.anaconda.org/conda-forge/noarch/boltons-24.0.0-pyhd8ed1ab_0.conda
      - conda: https://conda.anaconda.org/conda-forge/osx-64/brotli-python-1.1.0-py312heafc425_1.conda
      - conda: https://conda.anaconda.org/conda-forge/noarch/build-0.7.0-pyhd8ed1ab_0.tar.bz2
      - conda: https://conda.anaconda.org/conda-forge/osx-64/bzip2-1.0.8-h10d778d_5.conda
      - conda: https://conda.anaconda.org/conda-forge/osx-64/c-ares-1.28.1-h10d778d_0.conda
      - conda: https://conda.anaconda.org/conda-forge/osx-64/ca-certificates-2024.2.2-h8857fd0_0.conda
      - conda: https://conda.anaconda.org/conda-forge/osx-64/cctools-986-hd3558d4_0.conda
      - conda: https://conda.anaconda.org/conda-forge/osx-64/cctools_osx-64-986-h58a35ae_0.conda
      - conda: https://conda.anaconda.org/conda-forge/noarch/certifi-2024.2.2-pyhd8ed1ab_0.conda
      - conda: https://conda.anaconda.org/conda-forge/osx-64/cffi-1.16.0-py312h38bf5a0_0.conda
      - conda: https://conda.anaconda.org/conda-forge/osx-64/chardet-5.2.0-py312hb401068_1.conda
      - conda: https://conda.anaconda.org/conda-forge/noarch/charset-normalizer-3.3.2-pyhd8ed1ab_0.conda
      - conda: https://conda.anaconda.org/conda-forge/noarch/click-8.1.7-unix_pyh707e725_0.conda
      - conda: https://conda.anaconda.org/conda-forge/noarch/colorama-0.4.6-pyhd8ed1ab_0.tar.bz2
      - conda: https://conda.anaconda.org/conda-forge/osx-64/conda-24.3.0-py312hb401068_0.conda
      - conda: https://conda.anaconda.org/conda-forge/osx-64/conda-build-24.3.0-py312hb401068_1.conda
      - conda: https://conda.anaconda.org/conda-forge/noarch/conda-index-0.4.0-pyhd8ed1ab_0.conda
      - conda: https://conda.anaconda.org/conda-forge/noarch/conda-libmamba-solver-24.1.0-pyhd8ed1ab_0.conda
      - conda: https://conda.anaconda.org/conda-forge/noarch/conda-package-handling-2.2.0-pyh38be061_0.conda
      - conda: https://conda.anaconda.org/conda-forge/noarch/conda-package-streaming-0.9.0-pyhd8ed1ab_0.conda
      - conda: https://conda.anaconda.org/conda-forge/osx-64/cryptography-42.0.5-py312h3d16f4b_0.conda
      - conda: https://conda.anaconda.org/conda-forge/noarch/deprecated-1.2.14-pyh1a96a4e_0.conda
      - conda: https://conda.anaconda.org/conda-forge/noarch/distro-1.9.0-pyhd8ed1ab_0.conda
      - conda: https://conda.anaconda.org/conda-forge/noarch/filelock-3.13.4-pyhd8ed1ab_0.conda
      - conda: https://conda.anaconda.org/conda-forge/osx-64/fmt-10.2.1-h7728843_0.conda
      - conda: https://conda.anaconda.org/conda-forge/osx-64/icu-73.2-hf5e326d_0.conda
      - conda: https://conda.anaconda.org/conda-forge/noarch/idna-3.7-pyhd8ed1ab_0.conda
      - conda: https://conda.anaconda.org/conda-forge/noarch/importlib-metadata-7.1.0-pyha770c72_0.conda
      - conda: https://conda.anaconda.org/conda-forge/noarch/importlib_resources-6.4.0-pyhd8ed1ab_0.conda
      - conda: https://conda.anaconda.org/conda-forge/noarch/jinja2-3.1.3-pyhd8ed1ab_0.conda
      - conda: https://conda.anaconda.org/conda-forge/noarch/jsonpatch-1.33-pyhd8ed1ab_0.conda
      - conda: https://conda.anaconda.org/conda-forge/osx-64/jsonpointer-2.4-py312hb401068_3.conda
      - conda: https://conda.anaconda.org/conda-forge/noarch/jsonschema-4.21.1-pyhd8ed1ab_0.conda
      - conda: https://conda.anaconda.org/conda-forge/noarch/jsonschema-specifications-2023.12.1-pyhd8ed1ab_0.conda
      - conda: https://conda.anaconda.org/conda-forge/osx-64/krb5-1.21.2-hb884880_0.conda
      - conda: https://conda.anaconda.org/conda-forge/osx-64/ld64-711-h4e51db5_0.conda
      - conda: https://conda.anaconda.org/conda-forge/osx-64/ld64_osx-64-711-had5d0d3_0.conda
      - conda: https://conda.anaconda.org/conda-forge/osx-64/libarchive-3.7.2-hd35d340_1.conda
      - conda: https://conda.anaconda.org/conda-forge/osx-64/libcurl-8.7.1-h726d00d_0.conda
      - conda: https://conda.anaconda.org/conda-forge/osx-64/libcxx-16.0.6-hd57cbcb_0.conda
      - conda: https://conda.anaconda.org/conda-forge/osx-64/libedit-3.1.20191231-h0678c8f_2.tar.bz2
      - conda: https://conda.anaconda.org/conda-forge/osx-64/libev-4.33-h10d778d_2.conda
      - conda: https://conda.anaconda.org/conda-forge/osx-64/libexpat-2.6.2-h73e2aa4_0.conda
      - conda: https://conda.anaconda.org/conda-forge/osx-64/libffi-3.4.2-h0d85af4_5.tar.bz2
      - conda: https://conda.anaconda.org/conda-forge/osx-64/libiconv-1.17-hd75f5a5_2.conda
      - conda: https://conda.anaconda.org/conda-forge/osx-64/liblief-0.14.1-ha0df490_1.conda
      - conda: https://conda.anaconda.org/conda-forge/osx-64/libllvm18-18.1.3-hbcf5fad_0.conda
      - conda: https://conda.anaconda.org/conda-forge/osx-64/libmamba-1.5.8-ha449628_0.conda
      - conda: https://conda.anaconda.org/conda-forge/osx-64/libmambapy-1.5.8-py312h67f5953_0.conda
      - conda: https://conda.anaconda.org/conda-forge/osx-64/libnghttp2-1.58.0-h64cf6d3_1.conda
      - conda: https://conda.anaconda.org/conda-forge/osx-64/libsodium-1.0.18-hbcb3906_1.tar.bz2
      - conda: https://conda.anaconda.org/conda-forge/osx-64/libsolv-0.7.28-h2d185b6_2.conda
      - conda: https://conda.anaconda.org/conda-forge/osx-64/libsqlite-3.45.3-h92b6c6a_0.conda
      - conda: https://conda.anaconda.org/conda-forge/osx-64/libssh2-1.11.0-hd019ec5_0.conda
      - conda: https://conda.anaconda.org/conda-forge/osx-64/libxml2-2.12.6-hc0ae0f7_2.conda
      - conda: https://conda.anaconda.org/conda-forge/osx-64/libzlib-1.2.13-h8a1eda9_5.conda
      - conda: https://conda.anaconda.org/conda-forge/osx-64/lz4-c-1.9.4-hf0c8a7f_0.conda
      - conda: https://conda.anaconda.org/conda-forge/osx-64/lzo-2.10-haf1e3a3_1000.tar.bz2
      - conda: https://conda.anaconda.org/conda-forge/osx-64/markupsafe-2.1.5-py312h41838bb_0.conda
      - conda: https://conda.anaconda.org/conda-forge/osx-64/menuinst-2.0.2-py312hb401068_0.conda
      - conda: https://conda.anaconda.org/conda-forge/noarch/more-itertools-10.2.0-pyhd8ed1ab_0.conda
      - conda: https://conda.anaconda.org/conda-forge/osx-64/ncurses-6.4.20240210-h73e2aa4_0.conda
      - conda: https://conda.anaconda.org/conda-forge/osx-64/openssl-3.2.1-hd75f5a5_1.conda
      - conda: https://conda.anaconda.org/conda-forge/noarch/packaging-24.0-pyhd8ed1ab_0.conda
      - conda: https://conda.anaconda.org/conda-forge/osx-64/patch-2.7.6-hbcf498f_1002.tar.bz2
      - conda: https://conda.anaconda.org/conda-forge/noarch/pep517-0.13.0-pyhd8ed1ab_0.tar.bz2
      - conda: https://conda.anaconda.org/conda-forge/noarch/pkginfo-1.10.0-pyhd8ed1ab_0.conda
      - conda: https://conda.anaconda.org/conda-forge/noarch/pkgutil-resolve-name-1.3.10-pyhd8ed1ab_1.conda
      - conda: https://conda.anaconda.org/conda-forge/noarch/platformdirs-4.2.0-pyhd8ed1ab_0.conda
      - conda: https://conda.anaconda.org/conda-forge/noarch/pluggy-1.4.0-pyhd8ed1ab_0.conda
      - conda: https://conda.anaconda.org/conda-forge/osx-64/psutil-5.9.8-py312h41838bb_0.conda
      - conda: https://conda.anaconda.org/conda-forge/osx-64/py-lief-0.14.1-py312h1683c14_1.conda
      - conda: https://conda.anaconda.org/conda-forge/noarch/pybind11-abi-4-hd8ed1ab_3.tar.bz2
      - conda: https://conda.anaconda.org/conda-forge/osx-64/pycosat-0.6.6-py312h104f124_0.conda
      - conda: https://conda.anaconda.org/conda-forge/noarch/pycparser-2.22-pyhd8ed1ab_0.conda
      - conda: https://conda.anaconda.org/conda-forge/noarch/pygithub-2.3.0-pyhd8ed1ab_0.conda
      - conda: https://conda.anaconda.org/conda-forge/noarch/pyjwt-2.8.0-pyhd8ed1ab_1.conda
      - conda: https://conda.anaconda.org/conda-forge/osx-64/pynacl-1.5.0-py312h104f124_3.conda
      - conda: https://conda.anaconda.org/conda-forge/noarch/pysocks-1.7.1-pyha2e5f31_6.tar.bz2
      - conda: https://conda.anaconda.org/conda-forge/osx-64/python-3.12.3-h1411813_0_cpython.conda
      - conda: https://conda.anaconda.org/conda-forge/noarch/python-dateutil-2.9.0-pyhd8ed1ab_0.conda
      - conda: https://conda.anaconda.org/conda-forge/osx-64/python-libarchive-c-5.1-py312hb401068_0.conda
      - conda: https://conda.anaconda.org/conda-forge/osx-64/python_abi-3.12-4_cp312.conda
      - conda: https://conda.anaconda.org/conda-forge/noarch/pytz-2024.1-pyhd8ed1ab_0.conda
      - conda: https://conda.anaconda.org/conda-forge/osx-64/pyyaml-6.0.1-py312h104f124_1.conda
      - conda: https://conda.anaconda.org/conda-forge/osx-64/rattler-build-0.15.0-hd81679c_0.conda
      - conda: https://conda.anaconda.org/conda-forge/osx-64/readline-8.2-h9e318b2_1.conda
      - conda: https://conda.anaconda.org/conda-forge/noarch/referencing-0.34.0-pyhd8ed1ab_0.conda
      - conda: https://conda.anaconda.org/conda-forge/osx-64/reproc-14.2.4.post0-h10d778d_1.conda
      - conda: https://conda.anaconda.org/conda-forge/osx-64/reproc-cpp-14.2.4.post0-h93d8f39_1.conda
      - conda: https://conda.anaconda.org/conda-forge/noarch/requests-2.31.0-pyhd8ed1ab_0.conda
      - conda: https://conda.anaconda.org/conda-forge/osx-64/ripgrep-14.1.0-h11a7dfb_0.conda
      - conda: https://conda.anaconda.org/conda-forge/osx-64/rpds-py-0.18.0-py312h1b0e595_0.conda
      - conda: https://conda.anaconda.org/conda-forge/osx-64/ruamel.yaml-0.18.6-py312h41838bb_0.conda
      - conda: https://conda.anaconda.org/conda-forge/osx-64/ruamel.yaml.clib-0.2.8-py312h41838bb_0.conda
      - conda: https://conda.anaconda.org/conda-forge/noarch/setuptools-69.5.1-pyhd8ed1ab_0.conda
      - conda: https://conda.anaconda.org/conda-forge/osx-64/sigtool-0.1.3-h88f4db0_0.tar.bz2
      - conda: https://conda.anaconda.org/conda-forge/noarch/six-1.16.0-pyh6c4a22f_0.tar.bz2
      - conda: https://conda.anaconda.org/conda-forge/noarch/soupsieve-2.5-pyhd8ed1ab_1.conda
      - conda: https://conda.anaconda.org/conda-forge/osx-64/tapi-1100.0.11-h9ce4665_0.tar.bz2
      - conda: https://conda.anaconda.org/conda-forge/osx-64/tk-8.6.13-h1abcd95_1.conda
      - conda: https://conda.anaconda.org/conda-forge/noarch/tomli-2.0.1-pyhd8ed1ab_0.tar.bz2
      - conda: https://conda.anaconda.org/conda-forge/noarch/tqdm-4.66.2-pyhd8ed1ab_0.conda
      - conda: https://conda.anaconda.org/conda-forge/noarch/truststore-0.8.0-pyhd8ed1ab_0.conda
      - conda: https://conda.anaconda.org/conda-forge/noarch/typing-extensions-4.11.0-hd8ed1ab_0.conda
      - conda: https://conda.anaconda.org/conda-forge/noarch/typing_extensions-4.11.0-pyha770c72_0.conda
      - conda: https://conda.anaconda.org/conda-forge/noarch/tzdata-2024a-h0c530f3_0.conda
      - conda: https://conda.anaconda.org/conda-forge/noarch/urllib3-2.2.1-pyhd8ed1ab_0.conda
      - conda: https://conda.anaconda.org/conda-forge/osx-64/wrapt-1.16.0-py312h41838bb_0.conda
      - conda: https://conda.anaconda.org/conda-forge/osx-64/xz-5.2.6-h775f41a_0.tar.bz2
      - conda: https://conda.anaconda.org/conda-forge/osx-64/yaml-0.2.5-h0d85af4_2.tar.bz2
      - conda: https://conda.anaconda.org/conda-forge/osx-64/yaml-cpp-0.8.0-he965462_0.conda
      - conda: https://conda.anaconda.org/conda-forge/noarch/zipp-3.17.0-pyhd8ed1ab_0.conda
      - conda: https://conda.anaconda.org/conda-forge/osx-64/zstandard-0.22.0-py312h7a629f7_0.conda
      - conda: https://conda.anaconda.org/conda-forge/osx-64/zstd-1.5.5-h829000d_0.conda
      - pypi: .
      osx-arm64:
      - conda: https://conda.anaconda.org/conda-forge/noarch/archspec-0.2.3-pyhd8ed1ab_0.conda
      - conda: https://conda.anaconda.org/conda-forge/noarch/attrs-23.2.0-pyh71513ae_0.conda
      - conda: https://conda.anaconda.org/conda-forge/noarch/beautifulsoup4-4.12.3-pyha770c72_0.conda
      - conda: https://conda.anaconda.org/conda-forge/noarch/boltons-24.0.0-pyhd8ed1ab_0.conda
      - conda: https://conda.anaconda.org/conda-forge/osx-arm64/brotli-python-1.1.0-py312h9f69965_1.conda
      - conda: https://conda.anaconda.org/conda-forge/noarch/build-0.7.0-pyhd8ed1ab_0.tar.bz2
      - conda: https://conda.anaconda.org/conda-forge/osx-arm64/bzip2-1.0.8-h93a5062_5.conda
      - conda: https://conda.anaconda.org/conda-forge/osx-arm64/c-ares-1.28.1-h93a5062_0.conda
      - conda: https://conda.anaconda.org/conda-forge/osx-arm64/ca-certificates-2024.2.2-hf0a4a13_0.conda
      - conda: https://conda.anaconda.org/conda-forge/osx-arm64/cctools-986-h4c9edd9_0.conda
      - conda: https://conda.anaconda.org/conda-forge/osx-arm64/cctools_osx-arm64-986-hd11630f_0.conda
      - conda: https://conda.anaconda.org/conda-forge/noarch/certifi-2024.2.2-pyhd8ed1ab_0.conda
      - conda: https://conda.anaconda.org/conda-forge/osx-arm64/cffi-1.16.0-py312h8e38eb3_0.conda
      - conda: https://conda.anaconda.org/conda-forge/osx-arm64/chardet-5.2.0-py312h81bd7bf_1.conda
      - conda: https://conda.anaconda.org/conda-forge/noarch/charset-normalizer-3.3.2-pyhd8ed1ab_0.conda
      - conda: https://conda.anaconda.org/conda-forge/noarch/click-8.1.7-unix_pyh707e725_0.conda
      - conda: https://conda.anaconda.org/conda-forge/noarch/colorama-0.4.6-pyhd8ed1ab_0.tar.bz2
      - conda: https://conda.anaconda.org/conda-forge/osx-arm64/conda-24.3.0-py312h81bd7bf_0.conda
      - conda: https://conda.anaconda.org/conda-forge/osx-arm64/conda-build-24.3.0-py312h81bd7bf_1.conda
      - conda: https://conda.anaconda.org/conda-forge/noarch/conda-index-0.4.0-pyhd8ed1ab_0.conda
      - conda: https://conda.anaconda.org/conda-forge/noarch/conda-libmamba-solver-24.1.0-pyhd8ed1ab_0.conda
      - conda: https://conda.anaconda.org/conda-forge/noarch/conda-package-handling-2.2.0-pyh38be061_0.conda
      - conda: https://conda.anaconda.org/conda-forge/noarch/conda-package-streaming-0.9.0-pyhd8ed1ab_0.conda
      - conda: https://conda.anaconda.org/conda-forge/osx-arm64/cryptography-42.0.5-py312h99f8e83_0.conda
      - conda: https://conda.anaconda.org/conda-forge/noarch/deprecated-1.2.14-pyh1a96a4e_0.conda
      - conda: https://conda.anaconda.org/conda-forge/noarch/distro-1.9.0-pyhd8ed1ab_0.conda
      - conda: https://conda.anaconda.org/conda-forge/noarch/filelock-3.13.4-pyhd8ed1ab_0.conda
      - conda: https://conda.anaconda.org/conda-forge/osx-arm64/fmt-10.2.1-h2ffa867_0.conda
      - conda: https://conda.anaconda.org/conda-forge/osx-arm64/icu-73.2-hc8870d7_0.conda
      - conda: https://conda.anaconda.org/conda-forge/noarch/idna-3.7-pyhd8ed1ab_0.conda
      - conda: https://conda.anaconda.org/conda-forge/noarch/importlib-metadata-7.1.0-pyha770c72_0.conda
      - conda: https://conda.anaconda.org/conda-forge/noarch/importlib_resources-6.4.0-pyhd8ed1ab_0.conda
      - conda: https://conda.anaconda.org/conda-forge/noarch/jinja2-3.1.3-pyhd8ed1ab_0.conda
      - conda: https://conda.anaconda.org/conda-forge/noarch/jsonpatch-1.33-pyhd8ed1ab_0.conda
      - conda: https://conda.anaconda.org/conda-forge/osx-arm64/jsonpointer-2.4-py312h81bd7bf_3.conda
      - conda: https://conda.anaconda.org/conda-forge/noarch/jsonschema-4.21.1-pyhd8ed1ab_0.conda
      - conda: https://conda.anaconda.org/conda-forge/noarch/jsonschema-specifications-2023.12.1-pyhd8ed1ab_0.conda
      - conda: https://conda.anaconda.org/conda-forge/osx-arm64/krb5-1.21.2-h92f50d5_0.conda
      - conda: https://conda.anaconda.org/conda-forge/osx-arm64/ld64-711-h4c6efb1_0.conda
      - conda: https://conda.anaconda.org/conda-forge/osx-arm64/ld64_osx-arm64-711-h5e7191b_0.conda
      - conda: https://conda.anaconda.org/conda-forge/osx-arm64/libarchive-3.7.2-hcacb583_1.conda
      - conda: https://conda.anaconda.org/conda-forge/osx-arm64/libcurl-8.7.1-h2d989ff_0.conda
      - conda: https://conda.anaconda.org/conda-forge/osx-arm64/libcxx-16.0.6-h4653b0c_0.conda
      - conda: https://conda.anaconda.org/conda-forge/osx-arm64/libedit-3.1.20191231-hc8eb9b7_2.tar.bz2
      - conda: https://conda.anaconda.org/conda-forge/osx-arm64/libev-4.33-h93a5062_2.conda
      - conda: https://conda.anaconda.org/conda-forge/osx-arm64/libexpat-2.6.2-hebf3989_0.conda
      - conda: https://conda.anaconda.org/conda-forge/osx-arm64/libffi-3.4.2-h3422bc3_5.tar.bz2
      - conda: https://conda.anaconda.org/conda-forge/osx-arm64/libiconv-1.17-h0d3ecfb_2.conda
      - conda: https://conda.anaconda.org/conda-forge/osx-arm64/liblief-0.14.1-h3f3aa29_1.conda
      - conda: https://conda.anaconda.org/conda-forge/osx-arm64/libllvm18-18.1.3-h30cc82d_0.conda
      - conda: https://conda.anaconda.org/conda-forge/osx-arm64/libmamba-1.5.8-h90c426b_0.conda
      - conda: https://conda.anaconda.org/conda-forge/osx-arm64/libmambapy-1.5.8-py312h344e357_0.conda
      - conda: https://conda.anaconda.org/conda-forge/osx-arm64/libnghttp2-1.58.0-ha4dd798_1.conda
      - conda: https://conda.anaconda.org/conda-forge/osx-arm64/libsodium-1.0.18-h27ca646_1.tar.bz2
      - conda: https://conda.anaconda.org/conda-forge/osx-arm64/libsolv-0.7.28-h1059232_2.conda
      - conda: https://conda.anaconda.org/conda-forge/osx-arm64/libsqlite-3.45.3-h091b4b1_0.conda
      - conda: https://conda.anaconda.org/conda-forge/osx-arm64/libssh2-1.11.0-h7a5bd25_0.conda
      - conda: https://conda.anaconda.org/conda-forge/osx-arm64/libxml2-2.12.6-h0d0cfa8_2.conda
      - conda: https://conda.anaconda.org/conda-forge/osx-arm64/libzlib-1.2.13-h53f4e23_5.conda
      - conda: https://conda.anaconda.org/conda-forge/osx-arm64/lz4-c-1.9.4-hb7217d7_0.conda
      - conda: https://conda.anaconda.org/conda-forge/osx-arm64/lzo-2.10-h642e427_1000.tar.bz2
      - conda: https://conda.anaconda.org/conda-forge/osx-arm64/markupsafe-2.1.5-py312he37b823_0.conda
      - conda: https://conda.anaconda.org/conda-forge/osx-arm64/menuinst-2.0.2-py312h81bd7bf_0.conda
      - conda: https://conda.anaconda.org/conda-forge/noarch/more-itertools-10.2.0-pyhd8ed1ab_0.conda
      - conda: https://conda.anaconda.org/conda-forge/osx-arm64/ncurses-6.4.20240210-h078ce10_0.conda
      - conda: https://conda.anaconda.org/conda-forge/osx-arm64/openssl-3.2.1-h0d3ecfb_1.conda
      - conda: https://conda.anaconda.org/conda-forge/noarch/packaging-24.0-pyhd8ed1ab_0.conda
      - conda: https://conda.anaconda.org/conda-forge/osx-arm64/patch-2.7.6-h27ca646_1002.tar.bz2
      - conda: https://conda.anaconda.org/conda-forge/noarch/pep517-0.13.0-pyhd8ed1ab_0.tar.bz2
      - conda: https://conda.anaconda.org/conda-forge/noarch/pkginfo-1.10.0-pyhd8ed1ab_0.conda
      - conda: https://conda.anaconda.org/conda-forge/noarch/pkgutil-resolve-name-1.3.10-pyhd8ed1ab_1.conda
      - conda: https://conda.anaconda.org/conda-forge/noarch/platformdirs-4.2.0-pyhd8ed1ab_0.conda
      - conda: https://conda.anaconda.org/conda-forge/noarch/pluggy-1.4.0-pyhd8ed1ab_0.conda
      - conda: https://conda.anaconda.org/conda-forge/osx-arm64/psutil-5.9.8-py312he37b823_0.conda
      - conda: https://conda.anaconda.org/conda-forge/osx-arm64/py-lief-0.14.1-py312h2721eaf_1.conda
      - conda: https://conda.anaconda.org/conda-forge/noarch/pybind11-abi-4-hd8ed1ab_3.tar.bz2
      - conda: https://conda.anaconda.org/conda-forge/osx-arm64/pycosat-0.6.6-py312h02f2b3b_0.conda
      - conda: https://conda.anaconda.org/conda-forge/noarch/pycparser-2.22-pyhd8ed1ab_0.conda
      - conda: https://conda.anaconda.org/conda-forge/noarch/pygithub-2.3.0-pyhd8ed1ab_0.conda
      - conda: https://conda.anaconda.org/conda-forge/noarch/pyjwt-2.8.0-pyhd8ed1ab_1.conda
      - conda: https://conda.anaconda.org/conda-forge/osx-arm64/pynacl-1.5.0-py312h02f2b3b_3.conda
      - conda: https://conda.anaconda.org/conda-forge/noarch/pysocks-1.7.1-pyha2e5f31_6.tar.bz2
      - conda: https://conda.anaconda.org/conda-forge/osx-arm64/python-3.12.3-h4a7b5fc_0_cpython.conda
      - conda: https://conda.anaconda.org/conda-forge/noarch/python-dateutil-2.9.0-pyhd8ed1ab_0.conda
      - conda: https://conda.anaconda.org/conda-forge/osx-arm64/python-libarchive-c-5.1-py312h81bd7bf_0.conda
      - conda: https://conda.anaconda.org/conda-forge/osx-arm64/python_abi-3.12-4_cp312.conda
      - conda: https://conda.anaconda.org/conda-forge/noarch/pytz-2024.1-pyhd8ed1ab_0.conda
      - conda: https://conda.anaconda.org/conda-forge/osx-arm64/pyyaml-6.0.1-py312h02f2b3b_1.conda
      - conda: https://conda.anaconda.org/conda-forge/osx-arm64/rattler-build-0.15.0-h2b8f702_0.conda
      - conda: https://conda.anaconda.org/conda-forge/osx-arm64/readline-8.2-h92ec313_1.conda
      - conda: https://conda.anaconda.org/conda-forge/noarch/referencing-0.34.0-pyhd8ed1ab_0.conda
      - conda: https://conda.anaconda.org/conda-forge/osx-arm64/reproc-14.2.4.post0-h93a5062_1.conda
      - conda: https://conda.anaconda.org/conda-forge/osx-arm64/reproc-cpp-14.2.4.post0-h965bd2d_1.conda
      - conda: https://conda.anaconda.org/conda-forge/noarch/requests-2.31.0-pyhd8ed1ab_0.conda
      - conda: https://conda.anaconda.org/conda-forge/osx-arm64/ripgrep-14.1.0-h5ef7bb8_0.conda
      - conda: https://conda.anaconda.org/conda-forge/osx-arm64/rpds-py-0.18.0-py312h77200ec_0.conda
      - conda: https://conda.anaconda.org/conda-forge/osx-arm64/ruamel.yaml-0.18.6-py312he37b823_0.conda
      - conda: https://conda.anaconda.org/conda-forge/osx-arm64/ruamel.yaml.clib-0.2.8-py312he37b823_0.conda
      - conda: https://conda.anaconda.org/conda-forge/noarch/setuptools-69.5.1-pyhd8ed1ab_0.conda
      - conda: https://conda.anaconda.org/conda-forge/osx-arm64/sigtool-0.1.3-h44b9a77_0.tar.bz2
      - conda: https://conda.anaconda.org/conda-forge/noarch/six-1.16.0-pyh6c4a22f_0.tar.bz2
      - conda: https://conda.anaconda.org/conda-forge/noarch/soupsieve-2.5-pyhd8ed1ab_1.conda
      - conda: https://conda.anaconda.org/conda-forge/osx-arm64/tapi-1100.0.11-he4954df_0.tar.bz2
      - conda: https://conda.anaconda.org/conda-forge/osx-arm64/tk-8.6.13-h5083fa2_1.conda
      - conda: https://conda.anaconda.org/conda-forge/noarch/tomli-2.0.1-pyhd8ed1ab_0.tar.bz2
      - conda: https://conda.anaconda.org/conda-forge/noarch/tqdm-4.66.2-pyhd8ed1ab_0.conda
      - conda: https://conda.anaconda.org/conda-forge/noarch/truststore-0.8.0-pyhd8ed1ab_0.conda
      - conda: https://conda.anaconda.org/conda-forge/noarch/typing-extensions-4.11.0-hd8ed1ab_0.conda
      - conda: https://conda.anaconda.org/conda-forge/noarch/typing_extensions-4.11.0-pyha770c72_0.conda
      - conda: https://conda.anaconda.org/conda-forge/noarch/tzdata-2024a-h0c530f3_0.conda
      - conda: https://conda.anaconda.org/conda-forge/noarch/urllib3-2.2.1-pyhd8ed1ab_0.conda
      - conda: https://conda.anaconda.org/conda-forge/osx-arm64/wrapt-1.16.0-py312he37b823_0.conda
      - conda: https://conda.anaconda.org/conda-forge/osx-arm64/xz-5.2.6-h57fd34a_0.tar.bz2
      - conda: https://conda.anaconda.org/conda-forge/osx-arm64/yaml-0.2.5-h3422bc3_2.tar.bz2
      - conda: https://conda.anaconda.org/conda-forge/osx-arm64/yaml-cpp-0.8.0-h13dd4ca_0.conda
      - conda: https://conda.anaconda.org/conda-forge/noarch/zipp-3.17.0-pyhd8ed1ab_0.conda
      - conda: https://conda.anaconda.org/conda-forge/osx-arm64/zstandard-0.22.0-py312h7975427_0.conda
      - conda: https://conda.anaconda.org/conda-forge/osx-arm64/zstd-1.5.5-h4f39d0f_0.conda
      - pypi: .
      win-64:
      - conda: https://conda.anaconda.org/conda-forge/noarch/archspec-0.2.3-pyhd8ed1ab_0.conda
      - conda: https://conda.anaconda.org/conda-forge/noarch/attrs-23.2.0-pyh71513ae_0.conda
      - conda: https://conda.anaconda.org/conda-forge/noarch/beautifulsoup4-4.12.3-pyha770c72_0.conda
      - conda: https://conda.anaconda.org/conda-forge/noarch/boltons-24.0.0-pyhd8ed1ab_0.conda
      - conda: https://conda.anaconda.org/conda-forge/win-64/brotli-python-1.1.0-py312h53d5487_1.conda
      - conda: https://conda.anaconda.org/conda-forge/noarch/build-0.7.0-pyhd8ed1ab_0.tar.bz2
      - conda: https://conda.anaconda.org/conda-forge/win-64/bzip2-1.0.8-hcfcfb64_5.conda
      - conda: https://conda.anaconda.org/conda-forge/win-64/ca-certificates-2024.2.2-h56e8100_0.conda
      - conda: https://conda.anaconda.org/conda-forge/noarch/certifi-2024.2.2-pyhd8ed1ab_0.conda
      - conda: https://conda.anaconda.org/conda-forge/win-64/cffi-1.16.0-py312he70551f_0.conda
      - conda: https://conda.anaconda.org/conda-forge/win-64/chardet-5.2.0-py312h2e8e312_1.conda
      - conda: https://conda.anaconda.org/conda-forge/noarch/charset-normalizer-3.3.2-pyhd8ed1ab_0.conda
      - conda: https://conda.anaconda.org/conda-forge/noarch/click-8.1.7-win_pyh7428d3b_0.conda
      - conda: https://conda.anaconda.org/conda-forge/noarch/colorama-0.4.6-pyhd8ed1ab_0.tar.bz2
      - conda: https://conda.anaconda.org/conda-forge/win-64/conda-24.3.0-py312h2e8e312_0.conda
      - conda: https://conda.anaconda.org/conda-forge/win-64/conda-build-24.3.0-py312h2e8e312_1.conda
      - conda: https://conda.anaconda.org/conda-forge/noarch/conda-index-0.4.0-pyhd8ed1ab_0.conda
      - conda: https://conda.anaconda.org/conda-forge/noarch/conda-libmamba-solver-24.1.0-pyhd8ed1ab_0.conda
      - conda: https://conda.anaconda.org/conda-forge/noarch/conda-package-handling-2.2.0-pyh38be061_0.conda
      - conda: https://conda.anaconda.org/conda-forge/noarch/conda-package-streaming-0.9.0-pyhd8ed1ab_0.conda
      - conda: https://conda.anaconda.org/conda-forge/win-64/cryptography-42.0.5-py312h1f4a190_0.conda
      - conda: https://conda.anaconda.org/conda-forge/noarch/deprecated-1.2.14-pyh1a96a4e_0.conda
      - conda: https://conda.anaconda.org/conda-forge/noarch/distro-1.9.0-pyhd8ed1ab_0.conda
      - conda: https://conda.anaconda.org/conda-forge/noarch/filelock-3.13.4-pyhd8ed1ab_0.conda
      - conda: https://conda.anaconda.org/conda-forge/win-64/fmt-10.2.1-h181d51b_0.conda
      - conda: https://conda.anaconda.org/conda-forge/noarch/idna-3.7-pyhd8ed1ab_0.conda
      - conda: https://conda.anaconda.org/conda-forge/noarch/importlib-metadata-7.1.0-pyha770c72_0.conda
      - conda: https://conda.anaconda.org/conda-forge/noarch/importlib_resources-6.4.0-pyhd8ed1ab_0.conda
      - conda: https://conda.anaconda.org/conda-forge/noarch/jinja2-3.1.3-pyhd8ed1ab_0.conda
      - conda: https://conda.anaconda.org/conda-forge/noarch/jsonpatch-1.33-pyhd8ed1ab_0.conda
      - conda: https://conda.anaconda.org/conda-forge/win-64/jsonpointer-2.4-py312h2e8e312_3.conda
      - conda: https://conda.anaconda.org/conda-forge/noarch/jsonschema-4.21.1-pyhd8ed1ab_0.conda
      - conda: https://conda.anaconda.org/conda-forge/noarch/jsonschema-specifications-2023.12.1-pyhd8ed1ab_0.conda
      - conda: https://conda.anaconda.org/conda-forge/win-64/krb5-1.21.2-heb0366b_0.conda
      - conda: https://conda.anaconda.org/conda-forge/win-64/libarchive-3.7.2-h313118b_1.conda
      - conda: https://conda.anaconda.org/conda-forge/win-64/libcurl-8.7.1-hd5e4a3a_0.conda
      - conda: https://conda.anaconda.org/conda-forge/win-64/libexpat-2.6.2-h63175ca_0.conda
      - conda: https://conda.anaconda.org/conda-forge/win-64/libffi-3.4.2-h8ffe710_5.tar.bz2
      - conda: https://conda.anaconda.org/conda-forge/win-64/libiconv-1.17-hcfcfb64_2.conda
      - conda: https://conda.anaconda.org/conda-forge/win-64/liblief-0.14.1-he0c23c2_1.conda
      - conda: https://conda.anaconda.org/conda-forge/win-64/libmamba-1.5.8-h3f09ed1_0.conda
      - conda: https://conda.anaconda.org/conda-forge/win-64/libmambapy-1.5.8-py312h66cf91f_0.conda
      - conda: https://conda.anaconda.org/conda-forge/win-64/libsolv-0.7.28-h12be248_2.conda
      - conda: https://conda.anaconda.org/conda-forge/win-64/libsqlite-3.45.3-hcfcfb64_0.conda
      - conda: https://conda.anaconda.org/conda-forge/win-64/libssh2-1.11.0-h7dfc565_0.conda
      - conda: https://conda.anaconda.org/conda-forge/win-64/libxml2-2.12.6-hc3477c8_2.conda
      - conda: https://conda.anaconda.org/conda-forge/win-64/libzlib-1.2.13-hcfcfb64_5.conda
      - conda: https://conda.anaconda.org/conda-forge/win-64/lz4-c-1.9.4-hcfcfb64_0.conda
      - conda: https://conda.anaconda.org/conda-forge/win-64/lzo-2.10-he774522_1000.tar.bz2
      - conda: https://conda.anaconda.org/conda-forge/win-64/m2-conda-epoch-20230914-0_x86_64.conda
      - conda: https://conda.anaconda.org/conda-forge/noarch/m2-patch-2.7.6.2-hd8ed1ab_0.conda
      - conda: https://conda.anaconda.org/conda-forge/win-64/markupsafe-2.1.5-py312he70551f_0.conda
      - conda: https://conda.anaconda.org/conda-forge/win-64/menuinst-2.0.2-py312h53d5487_0.conda
      - conda: https://conda.anaconda.org/conda-forge/noarch/more-itertools-10.2.0-pyhd8ed1ab_0.conda
      - conda: https://conda.anaconda.org/conda-forge/win-64/openssl-3.2.1-hcfcfb64_1.conda
      - conda: https://conda.anaconda.org/conda-forge/noarch/packaging-24.0-pyhd8ed1ab_0.conda
      - conda: https://conda.anaconda.org/conda-forge/noarch/pep517-0.13.0-pyhd8ed1ab_0.tar.bz2
      - conda: https://conda.anaconda.org/conda-forge/noarch/pkginfo-1.10.0-pyhd8ed1ab_0.conda
      - conda: https://conda.anaconda.org/conda-forge/noarch/pkgutil-resolve-name-1.3.10-pyhd8ed1ab_1.conda
      - conda: https://conda.anaconda.org/conda-forge/noarch/platformdirs-4.2.0-pyhd8ed1ab_0.conda
      - conda: https://conda.anaconda.org/conda-forge/noarch/pluggy-1.4.0-pyhd8ed1ab_0.conda
      - conda: https://conda.anaconda.org/conda-forge/win-64/psutil-5.9.8-py312he70551f_0.conda
      - conda: https://conda.anaconda.org/conda-forge/win-64/py-lief-0.14.1-py312h275cf98_1.conda
      - conda: https://conda.anaconda.org/conda-forge/noarch/pybind11-abi-4-hd8ed1ab_3.tar.bz2
      - conda: https://conda.anaconda.org/conda-forge/win-64/pycosat-0.6.6-py312he70551f_0.conda
      - conda: https://conda.anaconda.org/conda-forge/noarch/pycparser-2.22-pyhd8ed1ab_0.conda
      - conda: https://conda.anaconda.org/conda-forge/noarch/pygithub-2.3.0-pyhd8ed1ab_0.conda
      - conda: https://conda.anaconda.org/conda-forge/noarch/pyjwt-2.8.0-pyhd8ed1ab_1.conda
      - conda: https://conda.anaconda.org/conda-forge/win-64/pynacl-1.5.0-py312hc560f31_3.conda
      - conda: https://conda.anaconda.org/conda-forge/noarch/pysocks-1.7.1-pyh0701188_6.tar.bz2
      - conda: https://conda.anaconda.org/conda-forge/win-64/python-3.12.3-h2628c8c_0_cpython.conda
      - conda: https://conda.anaconda.org/conda-forge/noarch/python-dateutil-2.9.0-pyhd8ed1ab_0.conda
      - conda: https://conda.anaconda.org/conda-forge/win-64/python-libarchive-c-5.1-py312h2e8e312_0.conda
      - conda: https://conda.anaconda.org/conda-forge/win-64/python_abi-3.12-4_cp312.conda
      - conda: https://conda.anaconda.org/conda-forge/noarch/pytz-2024.1-pyhd8ed1ab_0.conda
      - conda: https://conda.anaconda.org/conda-forge/win-64/pyyaml-6.0.1-py312he70551f_1.conda
      - conda: https://conda.anaconda.org/conda-forge/win-64/rattler-build-0.15.0-h7ea99a0_0.conda
      - conda: https://conda.anaconda.org/conda-forge/noarch/referencing-0.34.0-pyhd8ed1ab_0.conda
      - conda: https://conda.anaconda.org/conda-forge/win-64/reproc-14.2.4.post0-hcfcfb64_1.conda
      - conda: https://conda.anaconda.org/conda-forge/win-64/reproc-cpp-14.2.4.post0-h63175ca_1.conda
      - conda: https://conda.anaconda.org/conda-forge/noarch/requests-2.31.0-pyhd8ed1ab_0.conda
      - conda: https://conda.anaconda.org/conda-forge/win-64/ripgrep-11.0.2-1.tar.bz2
      - conda: https://conda.anaconda.org/conda-forge/win-64/rpds-py-0.18.0-py312hfccd98a_0.conda
      - conda: https://conda.anaconda.org/conda-forge/win-64/ruamel.yaml-0.18.6-py312he70551f_0.conda
      - conda: https://conda.anaconda.org/conda-forge/win-64/ruamel.yaml.clib-0.2.8-py312he70551f_0.conda
      - conda: https://conda.anaconda.org/conda-forge/noarch/setuptools-69.5.1-pyhd8ed1ab_0.conda
      - conda: https://conda.anaconda.org/conda-forge/noarch/six-1.16.0-pyh6c4a22f_0.tar.bz2
      - conda: https://conda.anaconda.org/conda-forge/noarch/soupsieve-2.5-pyhd8ed1ab_1.conda
      - conda: https://conda.anaconda.org/conda-forge/win-64/tk-8.6.13-h5226925_1.conda
      - conda: https://conda.anaconda.org/conda-forge/noarch/tomli-2.0.1-pyhd8ed1ab_0.tar.bz2
      - conda: https://conda.anaconda.org/conda-forge/noarch/tqdm-4.66.2-pyhd8ed1ab_0.conda
      - conda: https://conda.anaconda.org/conda-forge/noarch/truststore-0.8.0-pyhd8ed1ab_0.conda
      - conda: https://conda.anaconda.org/conda-forge/noarch/typing-extensions-4.11.0-hd8ed1ab_0.conda
      - conda: https://conda.anaconda.org/conda-forge/noarch/typing_extensions-4.11.0-pyha770c72_0.conda
      - conda: https://conda.anaconda.org/conda-forge/noarch/tzdata-2024a-h0c530f3_0.conda
      - conda: https://conda.anaconda.org/conda-forge/win-64/ucrt-10.0.22621.0-h57928b3_0.tar.bz2
      - conda: https://conda.anaconda.org/conda-forge/noarch/urllib3-2.2.1-pyhd8ed1ab_0.conda
      - conda: https://conda.anaconda.org/conda-forge/win-64/vc-14.3-hcf57466_18.conda
      - conda: https://conda.anaconda.org/conda-forge/win-64/vc14_runtime-14.38.33130-h82b7239_18.conda
      - conda: https://conda.anaconda.org/conda-forge/win-64/vs2015_runtime-14.38.33130-hcb4865c_18.conda
      - conda: https://conda.anaconda.org/conda-forge/noarch/win_inet_pton-1.1.0-pyhd8ed1ab_6.tar.bz2
      - conda: https://conda.anaconda.org/conda-forge/win-64/wrapt-1.16.0-py312he70551f_0.conda
      - conda: https://conda.anaconda.org/conda-forge/win-64/xz-5.2.6-h8d14728_0.tar.bz2
      - conda: https://conda.anaconda.org/conda-forge/win-64/yaml-0.2.5-h8ffe710_2.tar.bz2
      - conda: https://conda.anaconda.org/conda-forge/win-64/yaml-cpp-0.8.0-h63175ca_0.conda
      - conda: https://conda.anaconda.org/conda-forge/noarch/zipp-3.17.0-pyhd8ed1ab_0.conda
      - conda: https://conda.anaconda.org/conda-forge/win-64/zstandard-0.22.0-py312h01d794b_0.conda
      - conda: https://conda.anaconda.org/conda-forge/win-64/zstd-1.5.5-h12be248_0.conda
      - pypi: .
  lint:
    channels:
    - url: https://conda.anaconda.org/conda-forge/
    packages:
      linux-64:
      - conda: https://conda.anaconda.org/conda-forge/linux-64/_libgcc_mutex-0.1-conda_forge.tar.bz2
      - conda: https://conda.anaconda.org/conda-forge/linux-64/_openmp_mutex-4.5-2_gnu.tar.bz2
      - conda: https://conda.anaconda.org/conda-forge/linux-64/bzip2-1.0.8-h4bc722e_7.conda
      - conda: https://conda.anaconda.org/conda-forge/linux-64/ca-certificates-2024.7.4-hbcca054_0.conda
      - conda: https://conda.anaconda.org/conda-forge/linux-64/cffi-1.16.0-py312hf06ca03_0.conda
      - conda: https://conda.anaconda.org/conda-forge/noarch/cfgv-3.3.1-pyhd8ed1ab_0.tar.bz2
      - conda: https://conda.anaconda.org/conda-forge/noarch/distlib-0.3.8-pyhd8ed1ab_0.conda
      - conda: https://conda.anaconda.org/conda-forge/noarch/filelock-3.15.4-pyhd8ed1ab_0.conda
      - conda: https://conda.anaconda.org/conda-forge/noarch/identify-2.6.0-pyhd8ed1ab_0.conda
      - conda: https://conda.anaconda.org/conda-forge/linux-64/ld_impl_linux-64-2.40-hf3520f5_7.conda
      - conda: https://conda.anaconda.org/conda-forge/linux-64/libexpat-2.6.2-h59595ed_0.conda
      - conda: https://conda.anaconda.org/conda-forge/linux-64/libffi-3.4.2-h7f98852_5.tar.bz2
      - conda: https://conda.anaconda.org/conda-forge/linux-64/libgcc-ng-14.1.0-h77fa898_0.conda
      - conda: https://conda.anaconda.org/conda-forge/linux-64/libgomp-14.1.0-h77fa898_0.conda
      - conda: https://conda.anaconda.org/conda-forge/linux-64/libnsl-2.0.1-hd590300_0.conda
      - conda: https://conda.anaconda.org/conda-forge/linux-64/libsqlite-3.46.0-hde9e2c9_0.conda
      - conda: https://conda.anaconda.org/conda-forge/linux-64/libstdcxx-ng-14.1.0-hc0a3c3a_0.conda
      - conda: https://conda.anaconda.org/conda-forge/linux-64/libuuid-2.38.1-h0b41bf4_0.conda
      - conda: https://conda.anaconda.org/conda-forge/linux-64/libxcrypt-4.4.36-hd590300_1.conda
      - conda: https://conda.anaconda.org/conda-forge/linux-64/libzlib-1.3.1-h4ab18f5_1.conda
      - conda: https://conda.anaconda.org/conda-forge/linux-64/ncurses-6.5-h59595ed_0.conda
      - conda: https://conda.anaconda.org/conda-forge/noarch/nodeenv-1.9.1-pyhd8ed1ab_0.conda
      - conda: https://conda.anaconda.org/conda-forge/linux-64/openssl-3.3.1-h4ab18f5_1.conda
      - conda: https://conda.anaconda.org/conda-forge/noarch/platformdirs-4.2.2-pyhd8ed1ab_0.conda
      - conda: https://conda.anaconda.org/conda-forge/noarch/pre-commit-3.7.1-pyha770c72_0.conda
      - conda: https://conda.anaconda.org/conda-forge/noarch/pre-commit-hooks-4.6.0-pyhd8ed1ab_0.conda
      - conda: https://conda.anaconda.org/conda-forge/noarch/pycparser-2.22-pyhd8ed1ab_0.conda
      - conda: https://conda.anaconda.org/conda-forge/linux-64/python-3.12.4-h194c7f8_0_cpython.conda
      - conda: https://conda.anaconda.org/conda-forge/linux-64/python_abi-3.12-4_cp312.conda
      - conda: https://conda.anaconda.org/conda-forge/linux-64/pyyaml-6.0.1-py312h98912ed_1.conda
      - conda: https://conda.anaconda.org/conda-forge/linux-64/readline-8.2-h8228510_1.conda
      - conda: https://conda.anaconda.org/conda-forge/linux-64/ruamel.yaml-0.18.6-py312h98912ed_0.conda
      - conda: https://conda.anaconda.org/conda-forge/linux-64/ruamel.yaml.clib-0.2.8-py312h98912ed_0.conda
      - conda: https://conda.anaconda.org/conda-forge/linux-64/ruff-0.4.10-py312h5715c7c_0.conda
      - conda: https://conda.anaconda.org/conda-forge/noarch/setuptools-70.3.0-pyhd8ed1ab_0.conda
      - conda: https://conda.anaconda.org/conda-forge/linux-64/tk-8.6.13-noxft_h4845f30_101.conda
      - conda: https://conda.anaconda.org/conda-forge/noarch/tomli-2.0.1-pyhd8ed1ab_0.tar.bz2
      - conda: https://conda.anaconda.org/conda-forge/linux-64/typos-1.23.2-h9678756_0.conda
      - conda: https://conda.anaconda.org/conda-forge/noarch/tzdata-2024a-h0c530f3_0.conda
      - conda: https://conda.anaconda.org/conda-forge/linux-64/ukkonen-1.0.1-py312h8572e83_4.conda
      - conda: https://conda.anaconda.org/conda-forge/noarch/virtualenv-20.26.3-pyhd8ed1ab_0.conda
      - conda: https://conda.anaconda.org/conda-forge/linux-64/xz-5.2.6-h166bdaf_0.tar.bz2
      - conda: https://conda.anaconda.org/conda-forge/linux-64/yaml-0.2.5-h7f98852_2.tar.bz2
      osx-64:
      - conda: https://conda.anaconda.org/conda-forge/osx-64/bzip2-1.0.8-hfdf4475_7.conda
      - conda: https://conda.anaconda.org/conda-forge/osx-64/ca-certificates-2024.7.4-h8857fd0_0.conda
      - conda: https://conda.anaconda.org/conda-forge/osx-64/cffi-1.16.0-py312h38bf5a0_0.conda
      - conda: https://conda.anaconda.org/conda-forge/noarch/cfgv-3.3.1-pyhd8ed1ab_0.tar.bz2
      - conda: https://conda.anaconda.org/conda-forge/noarch/distlib-0.3.8-pyhd8ed1ab_0.conda
      - conda: https://conda.anaconda.org/conda-forge/noarch/filelock-3.15.4-pyhd8ed1ab_0.conda
      - conda: https://conda.anaconda.org/conda-forge/noarch/identify-2.6.0-pyhd8ed1ab_0.conda
      - conda: https://conda.anaconda.org/conda-forge/osx-64/libcxx-18.1.8-hef8daea_0.conda
      - conda: https://conda.anaconda.org/conda-forge/osx-64/libexpat-2.6.2-h73e2aa4_0.conda
      - conda: https://conda.anaconda.org/conda-forge/osx-64/libffi-3.4.2-h0d85af4_5.tar.bz2
      - conda: https://conda.anaconda.org/conda-forge/osx-64/libsqlite-3.46.0-h1b8f9f3_0.conda
      - conda: https://conda.anaconda.org/conda-forge/osx-64/libzlib-1.3.1-h87427d6_1.conda
      - conda: https://conda.anaconda.org/conda-forge/osx-64/ncurses-6.5-h5846eda_0.conda
      - conda: https://conda.anaconda.org/conda-forge/noarch/nodeenv-1.9.1-pyhd8ed1ab_0.conda
      - conda: https://conda.anaconda.org/conda-forge/osx-64/openssl-3.3.1-h87427d6_1.conda
      - conda: https://conda.anaconda.org/conda-forge/noarch/platformdirs-4.2.2-pyhd8ed1ab_0.conda
      - conda: https://conda.anaconda.org/conda-forge/noarch/pre-commit-3.7.1-pyha770c72_0.conda
      - conda: https://conda.anaconda.org/conda-forge/noarch/pre-commit-hooks-4.6.0-pyhd8ed1ab_0.conda
      - conda: https://conda.anaconda.org/conda-forge/noarch/pycparser-2.22-pyhd8ed1ab_0.conda
      - conda: https://conda.anaconda.org/conda-forge/osx-64/python-3.12.4-h37a9e06_0_cpython.conda
      - conda: https://conda.anaconda.org/conda-forge/osx-64/python_abi-3.12-4_cp312.conda
      - conda: https://conda.anaconda.org/conda-forge/osx-64/pyyaml-6.0.1-py312h104f124_1.conda
      - conda: https://conda.anaconda.org/conda-forge/osx-64/readline-8.2-h9e318b2_1.conda
      - conda: https://conda.anaconda.org/conda-forge/osx-64/ruamel.yaml-0.18.6-py312h41838bb_0.conda
      - conda: https://conda.anaconda.org/conda-forge/osx-64/ruamel.yaml.clib-0.2.8-py312h41838bb_0.conda
      - conda: https://conda.anaconda.org/conda-forge/osx-64/ruff-0.4.10-py312h8b25c6c_0.conda
      - conda: https://conda.anaconda.org/conda-forge/noarch/setuptools-70.3.0-pyhd8ed1ab_0.conda
      - conda: https://conda.anaconda.org/conda-forge/osx-64/tk-8.6.13-h1abcd95_1.conda
      - conda: https://conda.anaconda.org/conda-forge/noarch/tomli-2.0.1-pyhd8ed1ab_0.tar.bz2
      - conda: https://conda.anaconda.org/conda-forge/osx-64/typos-1.23.2-h686f776_0.conda
      - conda: https://conda.anaconda.org/conda-forge/noarch/tzdata-2024a-h0c530f3_0.conda
      - conda: https://conda.anaconda.org/conda-forge/osx-64/ukkonen-1.0.1-py312h49ebfd2_4.conda
      - conda: https://conda.anaconda.org/conda-forge/noarch/virtualenv-20.26.3-pyhd8ed1ab_0.conda
      - conda: https://conda.anaconda.org/conda-forge/osx-64/xz-5.2.6-h775f41a_0.tar.bz2
      - conda: https://conda.anaconda.org/conda-forge/osx-64/yaml-0.2.5-h0d85af4_2.tar.bz2
      osx-arm64:
      - conda: https://conda.anaconda.org/conda-forge/osx-arm64/bzip2-1.0.8-h99b78c6_7.conda
      - conda: https://conda.anaconda.org/conda-forge/osx-arm64/ca-certificates-2024.7.4-hf0a4a13_0.conda
      - conda: https://conda.anaconda.org/conda-forge/osx-arm64/cffi-1.16.0-py312h8e38eb3_0.conda
      - conda: https://conda.anaconda.org/conda-forge/noarch/cfgv-3.3.1-pyhd8ed1ab_0.tar.bz2
      - conda: https://conda.anaconda.org/conda-forge/noarch/distlib-0.3.8-pyhd8ed1ab_0.conda
      - conda: https://conda.anaconda.org/conda-forge/noarch/filelock-3.15.4-pyhd8ed1ab_0.conda
      - conda: https://conda.anaconda.org/conda-forge/noarch/identify-2.6.0-pyhd8ed1ab_0.conda
      - conda: https://conda.anaconda.org/conda-forge/osx-arm64/libcxx-18.1.8-h167917d_0.conda
      - conda: https://conda.anaconda.org/conda-forge/osx-arm64/libexpat-2.6.2-hebf3989_0.conda
      - conda: https://conda.anaconda.org/conda-forge/osx-arm64/libffi-3.4.2-h3422bc3_5.tar.bz2
      - conda: https://conda.anaconda.org/conda-forge/osx-arm64/libsqlite-3.46.0-hfb93653_0.conda
      - conda: https://conda.anaconda.org/conda-forge/osx-arm64/libzlib-1.3.1-hfb2fe0b_1.conda
      - conda: https://conda.anaconda.org/conda-forge/osx-arm64/ncurses-6.5-hb89a1cb_0.conda
      - conda: https://conda.anaconda.org/conda-forge/noarch/nodeenv-1.9.1-pyhd8ed1ab_0.conda
      - conda: https://conda.anaconda.org/conda-forge/osx-arm64/openssl-3.3.1-hfb2fe0b_1.conda
      - conda: https://conda.anaconda.org/conda-forge/noarch/platformdirs-4.2.2-pyhd8ed1ab_0.conda
      - conda: https://conda.anaconda.org/conda-forge/noarch/pre-commit-3.7.1-pyha770c72_0.conda
      - conda: https://conda.anaconda.org/conda-forge/noarch/pre-commit-hooks-4.6.0-pyhd8ed1ab_0.conda
      - conda: https://conda.anaconda.org/conda-forge/noarch/pycparser-2.22-pyhd8ed1ab_0.conda
      - conda: https://conda.anaconda.org/conda-forge/osx-arm64/python-3.12.4-h30c5eda_0_cpython.conda
      - conda: https://conda.anaconda.org/conda-forge/osx-arm64/python_abi-3.12-4_cp312.conda
      - conda: https://conda.anaconda.org/conda-forge/osx-arm64/pyyaml-6.0.1-py312h02f2b3b_1.conda
      - conda: https://conda.anaconda.org/conda-forge/osx-arm64/readline-8.2-h92ec313_1.conda
      - conda: https://conda.anaconda.org/conda-forge/osx-arm64/ruamel.yaml-0.18.6-py312he37b823_0.conda
      - conda: https://conda.anaconda.org/conda-forge/osx-arm64/ruamel.yaml.clib-0.2.8-py312he37b823_0.conda
      - conda: https://conda.anaconda.org/conda-forge/osx-arm64/ruff-0.4.10-py312h3402d49_0.conda
      - conda: https://conda.anaconda.org/conda-forge/noarch/setuptools-70.3.0-pyhd8ed1ab_0.conda
      - conda: https://conda.anaconda.org/conda-forge/osx-arm64/tk-8.6.13-h5083fa2_1.conda
      - conda: https://conda.anaconda.org/conda-forge/noarch/tomli-2.0.1-pyhd8ed1ab_0.tar.bz2
      - conda: https://conda.anaconda.org/conda-forge/osx-arm64/typos-1.23.2-h6e96688_0.conda
      - conda: https://conda.anaconda.org/conda-forge/noarch/tzdata-2024a-h0c530f3_0.conda
      - conda: https://conda.anaconda.org/conda-forge/osx-arm64/ukkonen-1.0.1-py312h389731b_4.conda
      - conda: https://conda.anaconda.org/conda-forge/noarch/virtualenv-20.26.3-pyhd8ed1ab_0.conda
      - conda: https://conda.anaconda.org/conda-forge/osx-arm64/xz-5.2.6-h57fd34a_0.tar.bz2
      - conda: https://conda.anaconda.org/conda-forge/osx-arm64/yaml-0.2.5-h3422bc3_2.tar.bz2
      win-64:
      - conda: https://conda.anaconda.org/conda-forge/win-64/bzip2-1.0.8-h2466b09_7.conda
      - conda: https://conda.anaconda.org/conda-forge/win-64/ca-certificates-2024.7.4-h56e8100_0.conda
      - conda: https://conda.anaconda.org/conda-forge/win-64/cffi-1.16.0-py312he70551f_0.conda
      - conda: https://conda.anaconda.org/conda-forge/noarch/cfgv-3.3.1-pyhd8ed1ab_0.tar.bz2
      - conda: https://conda.anaconda.org/conda-forge/noarch/distlib-0.3.8-pyhd8ed1ab_0.conda
      - conda: https://conda.anaconda.org/conda-forge/noarch/filelock-3.15.4-pyhd8ed1ab_0.conda
      - conda: https://conda.anaconda.org/conda-forge/noarch/identify-2.6.0-pyhd8ed1ab_0.conda
      - conda: https://conda.anaconda.org/conda-forge/win-64/libexpat-2.6.2-h63175ca_0.conda
      - conda: https://conda.anaconda.org/conda-forge/win-64/libffi-3.4.2-h8ffe710_5.tar.bz2
      - conda: https://conda.anaconda.org/conda-forge/win-64/libsqlite-3.46.0-h2466b09_0.conda
      - conda: https://conda.anaconda.org/conda-forge/win-64/libzlib-1.3.1-h2466b09_1.conda
      - conda: https://conda.anaconda.org/conda-forge/win-64/m2w64-gcc-libgfortran-5.3.0-6.tar.bz2
      - conda: https://conda.anaconda.org/conda-forge/win-64/m2w64-gcc-libs-5.3.0-7.tar.bz2
      - conda: https://conda.anaconda.org/conda-forge/win-64/m2w64-gcc-libs-core-5.3.0-7.tar.bz2
      - conda: https://conda.anaconda.org/conda-forge/win-64/m2w64-gmp-6.1.0-2.tar.bz2
      - conda: https://conda.anaconda.org/conda-forge/win-64/m2w64-libwinpthread-git-5.0.0.4634.697f757-2.tar.bz2
      - conda: https://conda.anaconda.org/conda-forge/win-64/msys2-conda-epoch-20160418-1.tar.bz2
      - conda: https://conda.anaconda.org/conda-forge/noarch/nodeenv-1.9.1-pyhd8ed1ab_0.conda
      - conda: https://conda.anaconda.org/conda-forge/win-64/openssl-3.3.1-h2466b09_1.conda
      - conda: https://conda.anaconda.org/conda-forge/noarch/platformdirs-4.2.2-pyhd8ed1ab_0.conda
      - conda: https://conda.anaconda.org/conda-forge/noarch/pre-commit-3.7.1-pyha770c72_0.conda
      - conda: https://conda.anaconda.org/conda-forge/noarch/pre-commit-hooks-4.6.0-pyhd8ed1ab_0.conda
      - conda: https://conda.anaconda.org/conda-forge/noarch/pycparser-2.22-pyhd8ed1ab_0.conda
      - conda: https://conda.anaconda.org/conda-forge/win-64/python-3.12.4-h889d299_0_cpython.conda
      - conda: https://conda.anaconda.org/conda-forge/win-64/python_abi-3.12-4_cp312.conda
      - conda: https://conda.anaconda.org/conda-forge/win-64/pyyaml-6.0.1-py312he70551f_1.conda
      - conda: https://conda.anaconda.org/conda-forge/win-64/ruamel.yaml-0.18.6-py312he70551f_0.conda
      - conda: https://conda.anaconda.org/conda-forge/win-64/ruamel.yaml.clib-0.2.8-py312he70551f_0.conda
      - conda: https://conda.anaconda.org/conda-forge/win-64/ruff-0.4.10-py312h7a6832a_0.conda
      - conda: https://conda.anaconda.org/conda-forge/noarch/setuptools-70.3.0-pyhd8ed1ab_0.conda
      - conda: https://conda.anaconda.org/conda-forge/win-64/tk-8.6.13-h5226925_1.conda
      - conda: https://conda.anaconda.org/conda-forge/noarch/tomli-2.0.1-pyhd8ed1ab_0.tar.bz2
      - conda: https://conda.anaconda.org/conda-forge/win-64/typos-1.23.2-h813c833_0.conda
      - conda: https://conda.anaconda.org/conda-forge/noarch/tzdata-2024a-h0c530f3_0.conda
      - conda: https://conda.anaconda.org/conda-forge/win-64/ucrt-10.0.22621.0-h57928b3_0.tar.bz2
      - conda: https://conda.anaconda.org/conda-forge/win-64/ukkonen-1.0.1-py312h0d7def4_4.conda
      - conda: https://conda.anaconda.org/conda-forge/win-64/vc-14.3-h8a93ad2_20.conda
      - conda: https://conda.anaconda.org/conda-forge/win-64/vc14_runtime-14.40.33810-ha82c5b3_20.conda
      - conda: https://conda.anaconda.org/conda-forge/noarch/virtualenv-20.26.3-pyhd8ed1ab_0.conda
      - conda: https://conda.anaconda.org/conda-forge/win-64/vs2015_runtime-14.40.33810-h3bf8584_20.conda
      - conda: https://conda.anaconda.org/conda-forge/win-64/xz-5.2.6-h8d14728_0.tar.bz2
      - conda: https://conda.anaconda.org/conda-forge/win-64/yaml-0.2.5-h8ffe710_2.tar.bz2
  test:
    channels:
    - url: https://conda.anaconda.org/conda-forge/
    indexes:
    - https://pypi.org/simple
    packages:
      linux-64:
      - conda: https://conda.anaconda.org/conda-forge/linux-64/_libgcc_mutex-0.1-conda_forge.tar.bz2
      - conda: https://conda.anaconda.org/conda-forge/linux-64/_openmp_mutex-4.5-2_gnu.tar.bz2
      - conda: https://conda.anaconda.org/conda-forge/noarch/archspec-0.2.3-pyhd8ed1ab_0.conda
      - conda: https://conda.anaconda.org/conda-forge/noarch/attrs-23.2.0-pyh71513ae_0.conda
      - conda: https://conda.anaconda.org/conda-forge/noarch/beautifulsoup4-4.12.3-pyha770c72_0.conda
      - conda: https://conda.anaconda.org/conda-forge/noarch/boltons-24.0.0-pyhd8ed1ab_0.conda
      - conda: https://conda.anaconda.org/conda-forge/linux-64/brotli-python-1.1.0-py312h30efb56_1.conda
      - conda: https://conda.anaconda.org/conda-forge/noarch/build-0.7.0-pyhd8ed1ab_0.tar.bz2
      - conda: https://conda.anaconda.org/conda-forge/linux-64/bzip2-1.0.8-hd590300_5.conda
      - conda: https://conda.anaconda.org/conda-forge/linux-64/c-ares-1.28.1-hd590300_0.conda
      - conda: https://conda.anaconda.org/conda-forge/linux-64/ca-certificates-2024.2.2-hbcca054_0.conda
      - conda: https://conda.anaconda.org/conda-forge/noarch/certifi-2024.2.2-pyhd8ed1ab_0.conda
      - conda: https://conda.anaconda.org/conda-forge/linux-64/cffi-1.16.0-py312hf06ca03_0.conda
      - conda: https://conda.anaconda.org/conda-forge/linux-64/chardet-5.2.0-py312h7900ff3_1.conda
      - conda: https://conda.anaconda.org/conda-forge/noarch/charset-normalizer-3.3.2-pyhd8ed1ab_0.conda
      - conda: https://conda.anaconda.org/conda-forge/noarch/click-8.1.7-unix_pyh707e725_0.conda
      - conda: https://conda.anaconda.org/conda-forge/noarch/colorama-0.4.6-pyhd8ed1ab_0.tar.bz2
      - conda: https://conda.anaconda.org/conda-forge/linux-64/conda-24.3.0-py312h7900ff3_0.conda
      - conda: https://conda.anaconda.org/conda-forge/linux-64/conda-build-24.3.0-py312h7900ff3_1.conda
      - conda: https://conda.anaconda.org/conda-forge/noarch/conda-index-0.4.0-pyhd8ed1ab_0.conda
      - conda: https://conda.anaconda.org/conda-forge/noarch/conda-libmamba-solver-24.1.0-pyhd8ed1ab_0.conda
      - conda: https://conda.anaconda.org/conda-forge/noarch/conda-package-handling-2.2.0-pyh38be061_0.conda
      - conda: https://conda.anaconda.org/conda-forge/noarch/conda-package-streaming-0.9.0-pyhd8ed1ab_0.conda
      - conda: https://conda.anaconda.org/conda-forge/linux-64/cryptography-42.0.5-py312h241aef2_0.conda
      - conda: https://conda.anaconda.org/conda-forge/noarch/deprecated-1.2.14-pyh1a96a4e_0.conda
      - conda: https://conda.anaconda.org/conda-forge/noarch/distro-1.9.0-pyhd8ed1ab_0.conda
      - conda: https://conda.anaconda.org/conda-forge/noarch/exceptiongroup-1.2.0-pyhd8ed1ab_2.conda
      - conda: https://conda.anaconda.org/conda-forge/noarch/filelock-3.13.4-pyhd8ed1ab_0.conda
      - conda: https://conda.anaconda.org/conda-forge/linux-64/fmt-10.2.1-h00ab1b0_0.conda
      - conda: https://conda.anaconda.org/conda-forge/linux-64/icu-73.2-h59595ed_0.conda
      - conda: https://conda.anaconda.org/conda-forge/noarch/idna-3.7-pyhd8ed1ab_0.conda
      - conda: https://conda.anaconda.org/conda-forge/noarch/importlib-metadata-7.1.0-pyha770c72_0.conda
      - conda: https://conda.anaconda.org/conda-forge/noarch/importlib_resources-6.4.0-pyhd8ed1ab_0.conda
      - conda: https://conda.anaconda.org/conda-forge/noarch/iniconfig-2.0.0-pyhd8ed1ab_0.conda
      - conda: https://conda.anaconda.org/conda-forge/noarch/jinja2-3.1.3-pyhd8ed1ab_0.conda
      - conda: https://conda.anaconda.org/conda-forge/noarch/jsonpatch-1.33-pyhd8ed1ab_0.conda
      - conda: https://conda.anaconda.org/conda-forge/linux-64/jsonpointer-2.4-py312h7900ff3_3.conda
      - conda: https://conda.anaconda.org/conda-forge/noarch/jsonschema-4.21.1-pyhd8ed1ab_0.conda
      - conda: https://conda.anaconda.org/conda-forge/noarch/jsonschema-specifications-2023.12.1-pyhd8ed1ab_0.conda
      - conda: https://conda.anaconda.org/conda-forge/linux-64/keyutils-1.6.1-h166bdaf_0.tar.bz2
      - conda: https://conda.anaconda.org/conda-forge/linux-64/krb5-1.21.2-h659d440_0.conda
      - conda: https://conda.anaconda.org/conda-forge/linux-64/ld_impl_linux-64-2.40-h41732ed_0.conda
      - conda: https://conda.anaconda.org/conda-forge/linux-64/libarchive-3.7.2-h2aa1ff5_1.conda
      - conda: https://conda.anaconda.org/conda-forge/linux-64/libcurl-8.7.1-hca28451_0.conda
      - conda: https://conda.anaconda.org/conda-forge/linux-64/libedit-3.1.20191231-he28a2e2_2.tar.bz2
      - conda: https://conda.anaconda.org/conda-forge/linux-64/libev-4.33-hd590300_2.conda
      - conda: https://conda.anaconda.org/conda-forge/linux-64/libexpat-2.6.2-h59595ed_0.conda
      - conda: https://conda.anaconda.org/conda-forge/linux-64/libffi-3.4.2-h7f98852_5.tar.bz2
      - conda: https://conda.anaconda.org/conda-forge/linux-64/libgcc-ng-13.2.0-h807b86a_5.conda
      - conda: https://conda.anaconda.org/conda-forge/linux-64/libgomp-13.2.0-h807b86a_5.conda
      - conda: https://conda.anaconda.org/conda-forge/linux-64/libiconv-1.17-hd590300_2.conda
      - conda: https://conda.anaconda.org/conda-forge/linux-64/liblief-0.14.1-hac33072_1.conda
      - conda: https://conda.anaconda.org/conda-forge/linux-64/libmamba-1.5.8-had39da4_0.conda
      - conda: https://conda.anaconda.org/conda-forge/linux-64/libmambapy-1.5.8-py312hd9e9ff6_0.conda
      - conda: https://conda.anaconda.org/conda-forge/linux-64/libnghttp2-1.58.0-h47da74e_1.conda
      - conda: https://conda.anaconda.org/conda-forge/linux-64/libnsl-2.0.1-hd590300_0.conda
      - conda: https://conda.anaconda.org/conda-forge/linux-64/libsodium-1.0.18-h36c2ea0_1.tar.bz2
      - conda: https://conda.anaconda.org/conda-forge/linux-64/libsolv-0.7.28-hfc55251_2.conda
      - conda: https://conda.anaconda.org/conda-forge/linux-64/libsqlite-3.45.3-h2797004_0.conda
      - conda: https://conda.anaconda.org/conda-forge/linux-64/libssh2-1.11.0-h0841786_0.conda
      - conda: https://conda.anaconda.org/conda-forge/linux-64/libstdcxx-ng-13.2.0-h7e041cc_5.conda
      - conda: https://conda.anaconda.org/conda-forge/linux-64/libuuid-2.38.1-h0b41bf4_0.conda
      - conda: https://conda.anaconda.org/conda-forge/linux-64/libxcrypt-4.4.36-hd590300_1.conda
      - conda: https://conda.anaconda.org/conda-forge/linux-64/libxml2-2.12.6-h232c23b_2.conda
      - conda: https://conda.anaconda.org/conda-forge/linux-64/libzlib-1.2.13-hd590300_5.conda
      - conda: https://conda.anaconda.org/conda-forge/linux-64/lz4-c-1.9.4-hcb278e6_0.conda
      - conda: https://conda.anaconda.org/conda-forge/linux-64/lzo-2.10-h516909a_1000.tar.bz2
      - conda: https://conda.anaconda.org/conda-forge/linux-64/markupsafe-2.1.5-py312h98912ed_0.conda
      - conda: https://conda.anaconda.org/conda-forge/linux-64/menuinst-2.0.2-py312h7900ff3_0.conda
      - conda: https://conda.anaconda.org/conda-forge/noarch/more-itertools-10.2.0-pyhd8ed1ab_0.conda
      - conda: https://conda.anaconda.org/conda-forge/linux-64/ncurses-6.4.20240210-h59595ed_0.conda
      - conda: https://conda.anaconda.org/conda-forge/linux-64/openssl-3.2.1-hd590300_1.conda
      - conda: https://conda.anaconda.org/conda-forge/noarch/packaging-24.0-pyhd8ed1ab_0.conda
      - conda: https://conda.anaconda.org/conda-forge/linux-64/patch-2.7.6-h7f98852_1002.tar.bz2
      - conda: https://conda.anaconda.org/conda-forge/linux-64/patchelf-0.17.2-h58526e2_0.conda
      - conda: https://conda.anaconda.org/conda-forge/noarch/pep517-0.13.0-pyhd8ed1ab_0.tar.bz2
      - conda: https://conda.anaconda.org/conda-forge/noarch/pkginfo-1.10.0-pyhd8ed1ab_0.conda
      - conda: https://conda.anaconda.org/conda-forge/noarch/pkgutil-resolve-name-1.3.10-pyhd8ed1ab_1.conda
      - conda: https://conda.anaconda.org/conda-forge/noarch/platformdirs-4.2.0-pyhd8ed1ab_0.conda
      - conda: https://conda.anaconda.org/conda-forge/noarch/pluggy-1.4.0-pyhd8ed1ab_0.conda
      - conda: https://conda.anaconda.org/conda-forge/linux-64/psutil-5.9.8-py312h98912ed_0.conda
      - conda: https://conda.anaconda.org/conda-forge/linux-64/py-lief-0.14.1-py312h7070661_1.conda
      - conda: https://conda.anaconda.org/conda-forge/noarch/pybind11-abi-4-hd8ed1ab_3.tar.bz2
      - conda: https://conda.anaconda.org/conda-forge/linux-64/pycosat-0.6.6-py312h98912ed_0.conda
      - conda: https://conda.anaconda.org/conda-forge/noarch/pycparser-2.22-pyhd8ed1ab_0.conda
      - conda: https://conda.anaconda.org/conda-forge/noarch/pygithub-2.3.0-pyhd8ed1ab_0.conda
      - conda: https://conda.anaconda.org/conda-forge/noarch/pyjwt-2.8.0-pyhd8ed1ab_1.conda
      - conda: https://conda.anaconda.org/conda-forge/linux-64/pynacl-1.5.0-py312h98912ed_3.conda
      - conda: https://conda.anaconda.org/conda-forge/noarch/pysocks-1.7.1-pyha2e5f31_6.tar.bz2
      - conda: https://conda.anaconda.org/conda-forge/noarch/pytest-8.1.2-pyhd8ed1ab_0.conda
      - conda: https://conda.anaconda.org/conda-forge/linux-64/python-3.12.3-hab00c5b_0_cpython.conda
      - conda: https://conda.anaconda.org/conda-forge/noarch/python-dateutil-2.9.0-pyhd8ed1ab_0.conda
      - conda: https://conda.anaconda.org/conda-forge/linux-64/python-libarchive-c-5.1-py312h7900ff3_0.conda
      - conda: https://conda.anaconda.org/conda-forge/linux-64/python_abi-3.12-4_cp312.conda
      - conda: https://conda.anaconda.org/conda-forge/noarch/pytz-2024.1-pyhd8ed1ab_0.conda
      - conda: https://conda.anaconda.org/conda-forge/linux-64/pyyaml-6.0.1-py312h98912ed_1.conda
      - conda: https://conda.anaconda.org/conda-forge/linux-64/rattler-build-0.15.0-h614bb76_0.conda
      - conda: https://conda.anaconda.org/conda-forge/linux-64/readline-8.2-h8228510_1.conda
      - conda: https://conda.anaconda.org/conda-forge/noarch/referencing-0.34.0-pyhd8ed1ab_0.conda
      - conda: https://conda.anaconda.org/conda-forge/linux-64/reproc-14.2.4.post0-hd590300_1.conda
      - conda: https://conda.anaconda.org/conda-forge/linux-64/reproc-cpp-14.2.4.post0-h59595ed_1.conda
      - conda: https://conda.anaconda.org/conda-forge/noarch/requests-2.31.0-pyhd8ed1ab_0.conda
      - conda: https://conda.anaconda.org/conda-forge/linux-64/ripgrep-14.1.0-he8a937b_0.conda
      - conda: https://conda.anaconda.org/conda-forge/linux-64/rpds-py-0.18.0-py312h4b3b743_0.conda
      - conda: https://conda.anaconda.org/conda-forge/linux-64/ruamel.yaml-0.18.6-py312h98912ed_0.conda
      - conda: https://conda.anaconda.org/conda-forge/linux-64/ruamel.yaml.clib-0.2.8-py312h98912ed_0.conda
      - conda: https://conda.anaconda.org/conda-forge/linux-64/ruff-0.3.7-py312h9118e91_0.conda
      - conda: https://conda.anaconda.org/conda-forge/noarch/setuptools-69.5.1-pyhd8ed1ab_0.conda
      - conda: https://conda.anaconda.org/conda-forge/noarch/six-1.16.0-pyh6c4a22f_0.tar.bz2
      - conda: https://conda.anaconda.org/conda-forge/noarch/soupsieve-2.5-pyhd8ed1ab_1.conda
      - conda: https://conda.anaconda.org/conda-forge/noarch/syrupy-4.6.1-pyhd8ed1ab_0.conda
      - conda: https://conda.anaconda.org/conda-forge/linux-64/tk-8.6.13-noxft_h4845f30_101.conda
      - conda: https://conda.anaconda.org/conda-forge/noarch/tomli-2.0.1-pyhd8ed1ab_0.tar.bz2
      - conda: https://conda.anaconda.org/conda-forge/noarch/tqdm-4.66.2-pyhd8ed1ab_0.conda
      - conda: https://conda.anaconda.org/conda-forge/noarch/truststore-0.8.0-pyhd8ed1ab_0.conda
      - conda: https://conda.anaconda.org/conda-forge/noarch/typing-extensions-4.11.0-hd8ed1ab_0.conda
      - conda: https://conda.anaconda.org/conda-forge/noarch/typing_extensions-4.11.0-pyha770c72_0.conda
      - conda: https://conda.anaconda.org/conda-forge/noarch/tzdata-2024a-h0c530f3_0.conda
      - conda: https://conda.anaconda.org/conda-forge/noarch/urllib3-2.2.1-pyhd8ed1ab_0.conda
      - conda: https://conda.anaconda.org/conda-forge/linux-64/wrapt-1.16.0-py312h98912ed_0.conda
      - conda: https://conda.anaconda.org/conda-forge/linux-64/xz-5.2.6-h166bdaf_0.tar.bz2
      - conda: https://conda.anaconda.org/conda-forge/linux-64/yaml-0.2.5-h7f98852_2.tar.bz2
      - conda: https://conda.anaconda.org/conda-forge/linux-64/yaml-cpp-0.8.0-h59595ed_0.conda
      - conda: https://conda.anaconda.org/conda-forge/noarch/zipp-3.17.0-pyhd8ed1ab_0.conda
      - conda: https://conda.anaconda.org/conda-forge/linux-64/zstandard-0.22.0-py312hd58854c_0.conda
      - conda: https://conda.anaconda.org/conda-forge/linux-64/zstd-1.5.5-hfc55251_0.conda
      - pypi: .
      osx-64:
      - conda: https://conda.anaconda.org/conda-forge/noarch/archspec-0.2.3-pyhd8ed1ab_0.conda
      - conda: https://conda.anaconda.org/conda-forge/noarch/attrs-23.2.0-pyh71513ae_0.conda
      - conda: https://conda.anaconda.org/conda-forge/noarch/beautifulsoup4-4.12.3-pyha770c72_0.conda
      - conda: https://conda.anaconda.org/conda-forge/noarch/boltons-24.0.0-pyhd8ed1ab_0.conda
      - conda: https://conda.anaconda.org/conda-forge/osx-64/brotli-python-1.1.0-py312heafc425_1.conda
      - conda: https://conda.anaconda.org/conda-forge/noarch/build-0.7.0-pyhd8ed1ab_0.tar.bz2
      - conda: https://conda.anaconda.org/conda-forge/osx-64/bzip2-1.0.8-h10d778d_5.conda
      - conda: https://conda.anaconda.org/conda-forge/osx-64/c-ares-1.28.1-h10d778d_0.conda
      - conda: https://conda.anaconda.org/conda-forge/osx-64/ca-certificates-2024.2.2-h8857fd0_0.conda
      - conda: https://conda.anaconda.org/conda-forge/osx-64/cctools-986-hd3558d4_0.conda
      - conda: https://conda.anaconda.org/conda-forge/osx-64/cctools_osx-64-986-h58a35ae_0.conda
      - conda: https://conda.anaconda.org/conda-forge/noarch/certifi-2024.2.2-pyhd8ed1ab_0.conda
      - conda: https://conda.anaconda.org/conda-forge/osx-64/cffi-1.16.0-py312h38bf5a0_0.conda
      - conda: https://conda.anaconda.org/conda-forge/osx-64/chardet-5.2.0-py312hb401068_1.conda
      - conda: https://conda.anaconda.org/conda-forge/noarch/charset-normalizer-3.3.2-pyhd8ed1ab_0.conda
      - conda: https://conda.anaconda.org/conda-forge/noarch/click-8.1.7-unix_pyh707e725_0.conda
      - conda: https://conda.anaconda.org/conda-forge/noarch/colorama-0.4.6-pyhd8ed1ab_0.tar.bz2
      - conda: https://conda.anaconda.org/conda-forge/osx-64/conda-24.3.0-py312hb401068_0.conda
      - conda: https://conda.anaconda.org/conda-forge/osx-64/conda-build-24.3.0-py312hb401068_1.conda
      - conda: https://conda.anaconda.org/conda-forge/noarch/conda-index-0.4.0-pyhd8ed1ab_0.conda
      - conda: https://conda.anaconda.org/conda-forge/noarch/conda-libmamba-solver-24.1.0-pyhd8ed1ab_0.conda
      - conda: https://conda.anaconda.org/conda-forge/noarch/conda-package-handling-2.2.0-pyh38be061_0.conda
      - conda: https://conda.anaconda.org/conda-forge/noarch/conda-package-streaming-0.9.0-pyhd8ed1ab_0.conda
      - conda: https://conda.anaconda.org/conda-forge/osx-64/cryptography-42.0.5-py312h3d16f4b_0.conda
      - conda: https://conda.anaconda.org/conda-forge/noarch/deprecated-1.2.14-pyh1a96a4e_0.conda
      - conda: https://conda.anaconda.org/conda-forge/noarch/distro-1.9.0-pyhd8ed1ab_0.conda
      - conda: https://conda.anaconda.org/conda-forge/noarch/exceptiongroup-1.2.0-pyhd8ed1ab_2.conda
      - conda: https://conda.anaconda.org/conda-forge/noarch/filelock-3.13.4-pyhd8ed1ab_0.conda
      - conda: https://conda.anaconda.org/conda-forge/osx-64/fmt-10.2.1-h7728843_0.conda
      - conda: https://conda.anaconda.org/conda-forge/osx-64/icu-73.2-hf5e326d_0.conda
      - conda: https://conda.anaconda.org/conda-forge/noarch/idna-3.7-pyhd8ed1ab_0.conda
      - conda: https://conda.anaconda.org/conda-forge/noarch/importlib-metadata-7.1.0-pyha770c72_0.conda
      - conda: https://conda.anaconda.org/conda-forge/noarch/importlib_resources-6.4.0-pyhd8ed1ab_0.conda
      - conda: https://conda.anaconda.org/conda-forge/noarch/iniconfig-2.0.0-pyhd8ed1ab_0.conda
      - conda: https://conda.anaconda.org/conda-forge/noarch/jinja2-3.1.3-pyhd8ed1ab_0.conda
      - conda: https://conda.anaconda.org/conda-forge/noarch/jsonpatch-1.33-pyhd8ed1ab_0.conda
      - conda: https://conda.anaconda.org/conda-forge/osx-64/jsonpointer-2.4-py312hb401068_3.conda
      - conda: https://conda.anaconda.org/conda-forge/noarch/jsonschema-4.21.1-pyhd8ed1ab_0.conda
      - conda: https://conda.anaconda.org/conda-forge/noarch/jsonschema-specifications-2023.12.1-pyhd8ed1ab_0.conda
      - conda: https://conda.anaconda.org/conda-forge/osx-64/krb5-1.21.2-hb884880_0.conda
      - conda: https://conda.anaconda.org/conda-forge/osx-64/ld64-711-h4e51db5_0.conda
      - conda: https://conda.anaconda.org/conda-forge/osx-64/ld64_osx-64-711-had5d0d3_0.conda
      - conda: https://conda.anaconda.org/conda-forge/osx-64/libarchive-3.7.2-hd35d340_1.conda
      - conda: https://conda.anaconda.org/conda-forge/osx-64/libcurl-8.7.1-h726d00d_0.conda
      - conda: https://conda.anaconda.org/conda-forge/osx-64/libcxx-16.0.6-hd57cbcb_0.conda
      - conda: https://conda.anaconda.org/conda-forge/osx-64/libedit-3.1.20191231-h0678c8f_2.tar.bz2
      - conda: https://conda.anaconda.org/conda-forge/osx-64/libev-4.33-h10d778d_2.conda
      - conda: https://conda.anaconda.org/conda-forge/osx-64/libexpat-2.6.2-h73e2aa4_0.conda
      - conda: https://conda.anaconda.org/conda-forge/osx-64/libffi-3.4.2-h0d85af4_5.tar.bz2
      - conda: https://conda.anaconda.org/conda-forge/osx-64/libiconv-1.17-hd75f5a5_2.conda
      - conda: https://conda.anaconda.org/conda-forge/osx-64/liblief-0.14.1-ha0df490_1.conda
      - conda: https://conda.anaconda.org/conda-forge/osx-64/libllvm18-18.1.3-hbcf5fad_0.conda
      - conda: https://conda.anaconda.org/conda-forge/osx-64/libmamba-1.5.8-ha449628_0.conda
      - conda: https://conda.anaconda.org/conda-forge/osx-64/libmambapy-1.5.8-py312h67f5953_0.conda
      - conda: https://conda.anaconda.org/conda-forge/osx-64/libnghttp2-1.58.0-h64cf6d3_1.conda
      - conda: https://conda.anaconda.org/conda-forge/osx-64/libsodium-1.0.18-hbcb3906_1.tar.bz2
      - conda: https://conda.anaconda.org/conda-forge/osx-64/libsolv-0.7.28-h2d185b6_2.conda
      - conda: https://conda.anaconda.org/conda-forge/osx-64/libsqlite-3.45.3-h92b6c6a_0.conda
      - conda: https://conda.anaconda.org/conda-forge/osx-64/libssh2-1.11.0-hd019ec5_0.conda
      - conda: https://conda.anaconda.org/conda-forge/osx-64/libxml2-2.12.6-hc0ae0f7_2.conda
      - conda: https://conda.anaconda.org/conda-forge/osx-64/libzlib-1.2.13-h8a1eda9_5.conda
      - conda: https://conda.anaconda.org/conda-forge/osx-64/lz4-c-1.9.4-hf0c8a7f_0.conda
      - conda: https://conda.anaconda.org/conda-forge/osx-64/lzo-2.10-haf1e3a3_1000.tar.bz2
      - conda: https://conda.anaconda.org/conda-forge/osx-64/markupsafe-2.1.5-py312h41838bb_0.conda
      - conda: https://conda.anaconda.org/conda-forge/osx-64/menuinst-2.0.2-py312hb401068_0.conda
      - conda: https://conda.anaconda.org/conda-forge/noarch/more-itertools-10.2.0-pyhd8ed1ab_0.conda
      - conda: https://conda.anaconda.org/conda-forge/osx-64/ncurses-6.4.20240210-h73e2aa4_0.conda
      - conda: https://conda.anaconda.org/conda-forge/osx-64/openssl-3.2.1-hd75f5a5_1.conda
      - conda: https://conda.anaconda.org/conda-forge/noarch/packaging-24.0-pyhd8ed1ab_0.conda
      - conda: https://conda.anaconda.org/conda-forge/osx-64/patch-2.7.6-hbcf498f_1002.tar.bz2
      - conda: https://conda.anaconda.org/conda-forge/noarch/pep517-0.13.0-pyhd8ed1ab_0.tar.bz2
      - conda: https://conda.anaconda.org/conda-forge/noarch/pkginfo-1.10.0-pyhd8ed1ab_0.conda
      - conda: https://conda.anaconda.org/conda-forge/noarch/pkgutil-resolve-name-1.3.10-pyhd8ed1ab_1.conda
      - conda: https://conda.anaconda.org/conda-forge/noarch/platformdirs-4.2.0-pyhd8ed1ab_0.conda
      - conda: https://conda.anaconda.org/conda-forge/noarch/pluggy-1.4.0-pyhd8ed1ab_0.conda
      - conda: https://conda.anaconda.org/conda-forge/osx-64/psutil-5.9.8-py312h41838bb_0.conda
      - conda: https://conda.anaconda.org/conda-forge/osx-64/py-lief-0.14.1-py312h1683c14_1.conda
      - conda: https://conda.anaconda.org/conda-forge/noarch/pybind11-abi-4-hd8ed1ab_3.tar.bz2
      - conda: https://conda.anaconda.org/conda-forge/osx-64/pycosat-0.6.6-py312h104f124_0.conda
      - conda: https://conda.anaconda.org/conda-forge/noarch/pycparser-2.22-pyhd8ed1ab_0.conda
      - conda: https://conda.anaconda.org/conda-forge/noarch/pygithub-2.3.0-pyhd8ed1ab_0.conda
      - conda: https://conda.anaconda.org/conda-forge/noarch/pyjwt-2.8.0-pyhd8ed1ab_1.conda
      - conda: https://conda.anaconda.org/conda-forge/osx-64/pynacl-1.5.0-py312h104f124_3.conda
      - conda: https://conda.anaconda.org/conda-forge/noarch/pysocks-1.7.1-pyha2e5f31_6.tar.bz2
      - conda: https://conda.anaconda.org/conda-forge/noarch/pytest-8.1.2-pyhd8ed1ab_0.conda
      - conda: https://conda.anaconda.org/conda-forge/osx-64/python-3.12.3-h1411813_0_cpython.conda
      - conda: https://conda.anaconda.org/conda-forge/noarch/python-dateutil-2.9.0-pyhd8ed1ab_0.conda
      - conda: https://conda.anaconda.org/conda-forge/osx-64/python-libarchive-c-5.1-py312hb401068_0.conda
      - conda: https://conda.anaconda.org/conda-forge/osx-64/python_abi-3.12-4_cp312.conda
      - conda: https://conda.anaconda.org/conda-forge/noarch/pytz-2024.1-pyhd8ed1ab_0.conda
      - conda: https://conda.anaconda.org/conda-forge/osx-64/pyyaml-6.0.1-py312h104f124_1.conda
      - conda: https://conda.anaconda.org/conda-forge/osx-64/rattler-build-0.15.0-hd81679c_0.conda
      - conda: https://conda.anaconda.org/conda-forge/osx-64/readline-8.2-h9e318b2_1.conda
      - conda: https://conda.anaconda.org/conda-forge/noarch/referencing-0.34.0-pyhd8ed1ab_0.conda
      - conda: https://conda.anaconda.org/conda-forge/osx-64/reproc-14.2.4.post0-h10d778d_1.conda
      - conda: https://conda.anaconda.org/conda-forge/osx-64/reproc-cpp-14.2.4.post0-h93d8f39_1.conda
      - conda: https://conda.anaconda.org/conda-forge/noarch/requests-2.31.0-pyhd8ed1ab_0.conda
      - conda: https://conda.anaconda.org/conda-forge/osx-64/ripgrep-14.1.0-h11a7dfb_0.conda
      - conda: https://conda.anaconda.org/conda-forge/osx-64/rpds-py-0.18.0-py312h1b0e595_0.conda
      - conda: https://conda.anaconda.org/conda-forge/osx-64/ruamel.yaml-0.18.6-py312h41838bb_0.conda
      - conda: https://conda.anaconda.org/conda-forge/osx-64/ruamel.yaml.clib-0.2.8-py312h41838bb_0.conda
      - conda: https://conda.anaconda.org/conda-forge/osx-64/ruff-0.3.7-py312h1bc86af_0.conda
      - conda: https://conda.anaconda.org/conda-forge/noarch/setuptools-69.5.1-pyhd8ed1ab_0.conda
      - conda: https://conda.anaconda.org/conda-forge/osx-64/sigtool-0.1.3-h88f4db0_0.tar.bz2
      - conda: https://conda.anaconda.org/conda-forge/noarch/six-1.16.0-pyh6c4a22f_0.tar.bz2
      - conda: https://conda.anaconda.org/conda-forge/noarch/soupsieve-2.5-pyhd8ed1ab_1.conda
      - conda: https://conda.anaconda.org/conda-forge/noarch/syrupy-4.6.1-pyhd8ed1ab_0.conda
      - conda: https://conda.anaconda.org/conda-forge/osx-64/tapi-1100.0.11-h9ce4665_0.tar.bz2
      - conda: https://conda.anaconda.org/conda-forge/osx-64/tk-8.6.13-h1abcd95_1.conda
      - conda: https://conda.anaconda.org/conda-forge/noarch/tomli-2.0.1-pyhd8ed1ab_0.tar.bz2
      - conda: https://conda.anaconda.org/conda-forge/noarch/tqdm-4.66.2-pyhd8ed1ab_0.conda
      - conda: https://conda.anaconda.org/conda-forge/noarch/truststore-0.8.0-pyhd8ed1ab_0.conda
      - conda: https://conda.anaconda.org/conda-forge/noarch/typing-extensions-4.11.0-hd8ed1ab_0.conda
      - conda: https://conda.anaconda.org/conda-forge/noarch/typing_extensions-4.11.0-pyha770c72_0.conda
      - conda: https://conda.anaconda.org/conda-forge/noarch/tzdata-2024a-h0c530f3_0.conda
      - conda: https://conda.anaconda.org/conda-forge/noarch/urllib3-2.2.1-pyhd8ed1ab_0.conda
      - conda: https://conda.anaconda.org/conda-forge/osx-64/wrapt-1.16.0-py312h41838bb_0.conda
      - conda: https://conda.anaconda.org/conda-forge/osx-64/xz-5.2.6-h775f41a_0.tar.bz2
      - conda: https://conda.anaconda.org/conda-forge/osx-64/yaml-0.2.5-h0d85af4_2.tar.bz2
      - conda: https://conda.anaconda.org/conda-forge/osx-64/yaml-cpp-0.8.0-he965462_0.conda
      - conda: https://conda.anaconda.org/conda-forge/noarch/zipp-3.17.0-pyhd8ed1ab_0.conda
      - conda: https://conda.anaconda.org/conda-forge/osx-64/zstandard-0.22.0-py312h7a629f7_0.conda
      - conda: https://conda.anaconda.org/conda-forge/osx-64/zstd-1.5.5-h829000d_0.conda
      - pypi: .
      osx-arm64:
      - conda: https://conda.anaconda.org/conda-forge/noarch/archspec-0.2.3-pyhd8ed1ab_0.conda
      - conda: https://conda.anaconda.org/conda-forge/noarch/attrs-23.2.0-pyh71513ae_0.conda
      - conda: https://conda.anaconda.org/conda-forge/noarch/beautifulsoup4-4.12.3-pyha770c72_0.conda
      - conda: https://conda.anaconda.org/conda-forge/noarch/boltons-24.0.0-pyhd8ed1ab_0.conda
      - conda: https://conda.anaconda.org/conda-forge/osx-arm64/brotli-python-1.1.0-py312h9f69965_1.conda
      - conda: https://conda.anaconda.org/conda-forge/noarch/build-0.7.0-pyhd8ed1ab_0.tar.bz2
      - conda: https://conda.anaconda.org/conda-forge/osx-arm64/bzip2-1.0.8-h93a5062_5.conda
      - conda: https://conda.anaconda.org/conda-forge/osx-arm64/c-ares-1.28.1-h93a5062_0.conda
      - conda: https://conda.anaconda.org/conda-forge/osx-arm64/ca-certificates-2024.2.2-hf0a4a13_0.conda
      - conda: https://conda.anaconda.org/conda-forge/osx-arm64/cctools-986-h4c9edd9_0.conda
      - conda: https://conda.anaconda.org/conda-forge/osx-arm64/cctools_osx-arm64-986-hd11630f_0.conda
      - conda: https://conda.anaconda.org/conda-forge/noarch/certifi-2024.2.2-pyhd8ed1ab_0.conda
      - conda: https://conda.anaconda.org/conda-forge/osx-arm64/cffi-1.16.0-py312h8e38eb3_0.conda
      - conda: https://conda.anaconda.org/conda-forge/osx-arm64/chardet-5.2.0-py312h81bd7bf_1.conda
      - conda: https://conda.anaconda.org/conda-forge/noarch/charset-normalizer-3.3.2-pyhd8ed1ab_0.conda
      - conda: https://conda.anaconda.org/conda-forge/noarch/click-8.1.7-unix_pyh707e725_0.conda
      - conda: https://conda.anaconda.org/conda-forge/noarch/colorama-0.4.6-pyhd8ed1ab_0.tar.bz2
      - conda: https://conda.anaconda.org/conda-forge/osx-arm64/conda-24.3.0-py312h81bd7bf_0.conda
      - conda: https://conda.anaconda.org/conda-forge/osx-arm64/conda-build-24.3.0-py312h81bd7bf_1.conda
      - conda: https://conda.anaconda.org/conda-forge/noarch/conda-index-0.4.0-pyhd8ed1ab_0.conda
      - conda: https://conda.anaconda.org/conda-forge/noarch/conda-libmamba-solver-24.1.0-pyhd8ed1ab_0.conda
      - conda: https://conda.anaconda.org/conda-forge/noarch/conda-package-handling-2.2.0-pyh38be061_0.conda
      - conda: https://conda.anaconda.org/conda-forge/noarch/conda-package-streaming-0.9.0-pyhd8ed1ab_0.conda
      - conda: https://conda.anaconda.org/conda-forge/osx-arm64/cryptography-42.0.5-py312h99f8e83_0.conda
      - conda: https://conda.anaconda.org/conda-forge/noarch/deprecated-1.2.14-pyh1a96a4e_0.conda
      - conda: https://conda.anaconda.org/conda-forge/noarch/distro-1.9.0-pyhd8ed1ab_0.conda
      - conda: https://conda.anaconda.org/conda-forge/noarch/exceptiongroup-1.2.0-pyhd8ed1ab_2.conda
      - conda: https://conda.anaconda.org/conda-forge/noarch/filelock-3.13.4-pyhd8ed1ab_0.conda
      - conda: https://conda.anaconda.org/conda-forge/osx-arm64/fmt-10.2.1-h2ffa867_0.conda
      - conda: https://conda.anaconda.org/conda-forge/osx-arm64/icu-73.2-hc8870d7_0.conda
      - conda: https://conda.anaconda.org/conda-forge/noarch/idna-3.7-pyhd8ed1ab_0.conda
      - conda: https://conda.anaconda.org/conda-forge/noarch/importlib-metadata-7.1.0-pyha770c72_0.conda
      - conda: https://conda.anaconda.org/conda-forge/noarch/importlib_resources-6.4.0-pyhd8ed1ab_0.conda
      - conda: https://conda.anaconda.org/conda-forge/noarch/iniconfig-2.0.0-pyhd8ed1ab_0.conda
      - conda: https://conda.anaconda.org/conda-forge/noarch/jinja2-3.1.3-pyhd8ed1ab_0.conda
      - conda: https://conda.anaconda.org/conda-forge/noarch/jsonpatch-1.33-pyhd8ed1ab_0.conda
      - conda: https://conda.anaconda.org/conda-forge/osx-arm64/jsonpointer-2.4-py312h81bd7bf_3.conda
      - conda: https://conda.anaconda.org/conda-forge/noarch/jsonschema-4.21.1-pyhd8ed1ab_0.conda
      - conda: https://conda.anaconda.org/conda-forge/noarch/jsonschema-specifications-2023.12.1-pyhd8ed1ab_0.conda
      - conda: https://conda.anaconda.org/conda-forge/osx-arm64/krb5-1.21.2-h92f50d5_0.conda
      - conda: https://conda.anaconda.org/conda-forge/osx-arm64/ld64-711-h4c6efb1_0.conda
      - conda: https://conda.anaconda.org/conda-forge/osx-arm64/ld64_osx-arm64-711-h5e7191b_0.conda
      - conda: https://conda.anaconda.org/conda-forge/osx-arm64/libarchive-3.7.2-hcacb583_1.conda
      - conda: https://conda.anaconda.org/conda-forge/osx-arm64/libcurl-8.7.1-h2d989ff_0.conda
      - conda: https://conda.anaconda.org/conda-forge/osx-arm64/libcxx-16.0.6-h4653b0c_0.conda
      - conda: https://conda.anaconda.org/conda-forge/osx-arm64/libedit-3.1.20191231-hc8eb9b7_2.tar.bz2
      - conda: https://conda.anaconda.org/conda-forge/osx-arm64/libev-4.33-h93a5062_2.conda
      - conda: https://conda.anaconda.org/conda-forge/osx-arm64/libexpat-2.6.2-hebf3989_0.conda
      - conda: https://conda.anaconda.org/conda-forge/osx-arm64/libffi-3.4.2-h3422bc3_5.tar.bz2
      - conda: https://conda.anaconda.org/conda-forge/osx-arm64/libiconv-1.17-h0d3ecfb_2.conda
      - conda: https://conda.anaconda.org/conda-forge/osx-arm64/liblief-0.14.1-h3f3aa29_1.conda
      - conda: https://conda.anaconda.org/conda-forge/osx-arm64/libllvm18-18.1.3-h30cc82d_0.conda
      - conda: https://conda.anaconda.org/conda-forge/osx-arm64/libmamba-1.5.8-h90c426b_0.conda
      - conda: https://conda.anaconda.org/conda-forge/osx-arm64/libmambapy-1.5.8-py312h344e357_0.conda
      - conda: https://conda.anaconda.org/conda-forge/osx-arm64/libnghttp2-1.58.0-ha4dd798_1.conda
      - conda: https://conda.anaconda.org/conda-forge/osx-arm64/libsodium-1.0.18-h27ca646_1.tar.bz2
      - conda: https://conda.anaconda.org/conda-forge/osx-arm64/libsolv-0.7.28-h1059232_2.conda
      - conda: https://conda.anaconda.org/conda-forge/osx-arm64/libsqlite-3.45.3-h091b4b1_0.conda
      - conda: https://conda.anaconda.org/conda-forge/osx-arm64/libssh2-1.11.0-h7a5bd25_0.conda
      - conda: https://conda.anaconda.org/conda-forge/osx-arm64/libxml2-2.12.6-h0d0cfa8_2.conda
      - conda: https://conda.anaconda.org/conda-forge/osx-arm64/libzlib-1.2.13-h53f4e23_5.conda
      - conda: https://conda.anaconda.org/conda-forge/osx-arm64/lz4-c-1.9.4-hb7217d7_0.conda
      - conda: https://conda.anaconda.org/conda-forge/osx-arm64/lzo-2.10-h642e427_1000.tar.bz2
      - conda: https://conda.anaconda.org/conda-forge/osx-arm64/markupsafe-2.1.5-py312he37b823_0.conda
      - conda: https://conda.anaconda.org/conda-forge/osx-arm64/menuinst-2.0.2-py312h81bd7bf_0.conda
      - conda: https://conda.anaconda.org/conda-forge/noarch/more-itertools-10.2.0-pyhd8ed1ab_0.conda
      - conda: https://conda.anaconda.org/conda-forge/osx-arm64/ncurses-6.4.20240210-h078ce10_0.conda
      - conda: https://conda.anaconda.org/conda-forge/osx-arm64/openssl-3.2.1-h0d3ecfb_1.conda
      - conda: https://conda.anaconda.org/conda-forge/noarch/packaging-24.0-pyhd8ed1ab_0.conda
      - conda: https://conda.anaconda.org/conda-forge/osx-arm64/patch-2.7.6-h27ca646_1002.tar.bz2
      - conda: https://conda.anaconda.org/conda-forge/noarch/pep517-0.13.0-pyhd8ed1ab_0.tar.bz2
      - conda: https://conda.anaconda.org/conda-forge/noarch/pkginfo-1.10.0-pyhd8ed1ab_0.conda
      - conda: https://conda.anaconda.org/conda-forge/noarch/pkgutil-resolve-name-1.3.10-pyhd8ed1ab_1.conda
      - conda: https://conda.anaconda.org/conda-forge/noarch/platformdirs-4.2.0-pyhd8ed1ab_0.conda
      - conda: https://conda.anaconda.org/conda-forge/noarch/pluggy-1.4.0-pyhd8ed1ab_0.conda
      - conda: https://conda.anaconda.org/conda-forge/osx-arm64/psutil-5.9.8-py312he37b823_0.conda
      - conda: https://conda.anaconda.org/conda-forge/osx-arm64/py-lief-0.14.1-py312h2721eaf_1.conda
      - conda: https://conda.anaconda.org/conda-forge/noarch/pybind11-abi-4-hd8ed1ab_3.tar.bz2
      - conda: https://conda.anaconda.org/conda-forge/osx-arm64/pycosat-0.6.6-py312h02f2b3b_0.conda
      - conda: https://conda.anaconda.org/conda-forge/noarch/pycparser-2.22-pyhd8ed1ab_0.conda
      - conda: https://conda.anaconda.org/conda-forge/noarch/pygithub-2.3.0-pyhd8ed1ab_0.conda
      - conda: https://conda.anaconda.org/conda-forge/noarch/pyjwt-2.8.0-pyhd8ed1ab_1.conda
      - conda: https://conda.anaconda.org/conda-forge/osx-arm64/pynacl-1.5.0-py312h02f2b3b_3.conda
      - conda: https://conda.anaconda.org/conda-forge/noarch/pysocks-1.7.1-pyha2e5f31_6.tar.bz2
      - conda: https://conda.anaconda.org/conda-forge/noarch/pytest-8.1.2-pyhd8ed1ab_0.conda
      - conda: https://conda.anaconda.org/conda-forge/osx-arm64/python-3.12.3-h4a7b5fc_0_cpython.conda
      - conda: https://conda.anaconda.org/conda-forge/noarch/python-dateutil-2.9.0-pyhd8ed1ab_0.conda
      - conda: https://conda.anaconda.org/conda-forge/osx-arm64/python-libarchive-c-5.1-py312h81bd7bf_0.conda
      - conda: https://conda.anaconda.org/conda-forge/osx-arm64/python_abi-3.12-4_cp312.conda
      - conda: https://conda.anaconda.org/conda-forge/noarch/pytz-2024.1-pyhd8ed1ab_0.conda
      - conda: https://conda.anaconda.org/conda-forge/osx-arm64/pyyaml-6.0.1-py312h02f2b3b_1.conda
      - conda: https://conda.anaconda.org/conda-forge/osx-arm64/rattler-build-0.15.0-h2b8f702_0.conda
      - conda: https://conda.anaconda.org/conda-forge/osx-arm64/readline-8.2-h92ec313_1.conda
      - conda: https://conda.anaconda.org/conda-forge/noarch/referencing-0.34.0-pyhd8ed1ab_0.conda
      - conda: https://conda.anaconda.org/conda-forge/osx-arm64/reproc-14.2.4.post0-h93a5062_1.conda
      - conda: https://conda.anaconda.org/conda-forge/osx-arm64/reproc-cpp-14.2.4.post0-h965bd2d_1.conda
      - conda: https://conda.anaconda.org/conda-forge/noarch/requests-2.31.0-pyhd8ed1ab_0.conda
      - conda: https://conda.anaconda.org/conda-forge/osx-arm64/ripgrep-14.1.0-h5ef7bb8_0.conda
      - conda: https://conda.anaconda.org/conda-forge/osx-arm64/rpds-py-0.18.0-py312h77200ec_0.conda
      - conda: https://conda.anaconda.org/conda-forge/osx-arm64/ruamel.yaml-0.18.6-py312he37b823_0.conda
      - conda: https://conda.anaconda.org/conda-forge/osx-arm64/ruamel.yaml.clib-0.2.8-py312he37b823_0.conda
      - conda: https://conda.anaconda.org/conda-forge/osx-arm64/ruff-0.3.7-py312h1ae9fbf_0.conda
      - conda: https://conda.anaconda.org/conda-forge/noarch/setuptools-69.5.1-pyhd8ed1ab_0.conda
      - conda: https://conda.anaconda.org/conda-forge/osx-arm64/sigtool-0.1.3-h44b9a77_0.tar.bz2
      - conda: https://conda.anaconda.org/conda-forge/noarch/six-1.16.0-pyh6c4a22f_0.tar.bz2
      - conda: https://conda.anaconda.org/conda-forge/noarch/soupsieve-2.5-pyhd8ed1ab_1.conda
      - conda: https://conda.anaconda.org/conda-forge/noarch/syrupy-4.6.1-pyhd8ed1ab_0.conda
      - conda: https://conda.anaconda.org/conda-forge/osx-arm64/tapi-1100.0.11-he4954df_0.tar.bz2
      - conda: https://conda.anaconda.org/conda-forge/osx-arm64/tk-8.6.13-h5083fa2_1.conda
      - conda: https://conda.anaconda.org/conda-forge/noarch/tomli-2.0.1-pyhd8ed1ab_0.tar.bz2
      - conda: https://conda.anaconda.org/conda-forge/noarch/tqdm-4.66.2-pyhd8ed1ab_0.conda
      - conda: https://conda.anaconda.org/conda-forge/noarch/truststore-0.8.0-pyhd8ed1ab_0.conda
      - conda: https://conda.anaconda.org/conda-forge/noarch/typing-extensions-4.11.0-hd8ed1ab_0.conda
      - conda: https://conda.anaconda.org/conda-forge/noarch/typing_extensions-4.11.0-pyha770c72_0.conda
      - conda: https://conda.anaconda.org/conda-forge/noarch/tzdata-2024a-h0c530f3_0.conda
      - conda: https://conda.anaconda.org/conda-forge/noarch/urllib3-2.2.1-pyhd8ed1ab_0.conda
      - conda: https://conda.anaconda.org/conda-forge/osx-arm64/wrapt-1.16.0-py312he37b823_0.conda
      - conda: https://conda.anaconda.org/conda-forge/osx-arm64/xz-5.2.6-h57fd34a_0.tar.bz2
      - conda: https://conda.anaconda.org/conda-forge/osx-arm64/yaml-0.2.5-h3422bc3_2.tar.bz2
      - conda: https://conda.anaconda.org/conda-forge/osx-arm64/yaml-cpp-0.8.0-h13dd4ca_0.conda
      - conda: https://conda.anaconda.org/conda-forge/noarch/zipp-3.17.0-pyhd8ed1ab_0.conda
      - conda: https://conda.anaconda.org/conda-forge/osx-arm64/zstandard-0.22.0-py312h7975427_0.conda
      - conda: https://conda.anaconda.org/conda-forge/osx-arm64/zstd-1.5.5-h4f39d0f_0.conda
      - pypi: .
      win-64:
      - conda: https://conda.anaconda.org/conda-forge/noarch/archspec-0.2.3-pyhd8ed1ab_0.conda
      - conda: https://conda.anaconda.org/conda-forge/noarch/attrs-23.2.0-pyh71513ae_0.conda
      - conda: https://conda.anaconda.org/conda-forge/noarch/beautifulsoup4-4.12.3-pyha770c72_0.conda
      - conda: https://conda.anaconda.org/conda-forge/noarch/boltons-24.0.0-pyhd8ed1ab_0.conda
      - conda: https://conda.anaconda.org/conda-forge/win-64/brotli-python-1.1.0-py312h53d5487_1.conda
      - conda: https://conda.anaconda.org/conda-forge/noarch/build-0.7.0-pyhd8ed1ab_0.tar.bz2
      - conda: https://conda.anaconda.org/conda-forge/win-64/bzip2-1.0.8-hcfcfb64_5.conda
      - conda: https://conda.anaconda.org/conda-forge/win-64/ca-certificates-2024.2.2-h56e8100_0.conda
      - conda: https://conda.anaconda.org/conda-forge/noarch/certifi-2024.2.2-pyhd8ed1ab_0.conda
      - conda: https://conda.anaconda.org/conda-forge/win-64/cffi-1.16.0-py312he70551f_0.conda
      - conda: https://conda.anaconda.org/conda-forge/win-64/chardet-5.2.0-py312h2e8e312_1.conda
      - conda: https://conda.anaconda.org/conda-forge/noarch/charset-normalizer-3.3.2-pyhd8ed1ab_0.conda
      - conda: https://conda.anaconda.org/conda-forge/noarch/click-8.1.7-win_pyh7428d3b_0.conda
      - conda: https://conda.anaconda.org/conda-forge/noarch/colorama-0.4.6-pyhd8ed1ab_0.tar.bz2
      - conda: https://conda.anaconda.org/conda-forge/win-64/conda-24.3.0-py312h2e8e312_0.conda
      - conda: https://conda.anaconda.org/conda-forge/win-64/conda-build-24.3.0-py312h2e8e312_1.conda
      - conda: https://conda.anaconda.org/conda-forge/noarch/conda-index-0.4.0-pyhd8ed1ab_0.conda
      - conda: https://conda.anaconda.org/conda-forge/noarch/conda-libmamba-solver-24.1.0-pyhd8ed1ab_0.conda
      - conda: https://conda.anaconda.org/conda-forge/noarch/conda-package-handling-2.2.0-pyh38be061_0.conda
      - conda: https://conda.anaconda.org/conda-forge/noarch/conda-package-streaming-0.9.0-pyhd8ed1ab_0.conda
      - conda: https://conda.anaconda.org/conda-forge/win-64/cryptography-42.0.5-py312h1f4a190_0.conda
      - conda: https://conda.anaconda.org/conda-forge/noarch/deprecated-1.2.14-pyh1a96a4e_0.conda
      - conda: https://conda.anaconda.org/conda-forge/noarch/distro-1.9.0-pyhd8ed1ab_0.conda
      - conda: https://conda.anaconda.org/conda-forge/noarch/exceptiongroup-1.2.0-pyhd8ed1ab_2.conda
      - conda: https://conda.anaconda.org/conda-forge/noarch/filelock-3.13.4-pyhd8ed1ab_0.conda
      - conda: https://conda.anaconda.org/conda-forge/win-64/fmt-10.2.1-h181d51b_0.conda
      - conda: https://conda.anaconda.org/conda-forge/noarch/idna-3.7-pyhd8ed1ab_0.conda
      - conda: https://conda.anaconda.org/conda-forge/noarch/importlib-metadata-7.1.0-pyha770c72_0.conda
      - conda: https://conda.anaconda.org/conda-forge/noarch/importlib_resources-6.4.0-pyhd8ed1ab_0.conda
      - conda: https://conda.anaconda.org/conda-forge/noarch/iniconfig-2.0.0-pyhd8ed1ab_0.conda
      - conda: https://conda.anaconda.org/conda-forge/noarch/jinja2-3.1.3-pyhd8ed1ab_0.conda
      - conda: https://conda.anaconda.org/conda-forge/noarch/jsonpatch-1.33-pyhd8ed1ab_0.conda
      - conda: https://conda.anaconda.org/conda-forge/win-64/jsonpointer-2.4-py312h2e8e312_3.conda
      - conda: https://conda.anaconda.org/conda-forge/noarch/jsonschema-4.21.1-pyhd8ed1ab_0.conda
      - conda: https://conda.anaconda.org/conda-forge/noarch/jsonschema-specifications-2023.12.1-pyhd8ed1ab_0.conda
      - conda: https://conda.anaconda.org/conda-forge/win-64/krb5-1.21.2-heb0366b_0.conda
      - conda: https://conda.anaconda.org/conda-forge/win-64/libarchive-3.7.2-h313118b_1.conda
      - conda: https://conda.anaconda.org/conda-forge/win-64/libcurl-8.7.1-hd5e4a3a_0.conda
      - conda: https://conda.anaconda.org/conda-forge/win-64/libexpat-2.6.2-h63175ca_0.conda
      - conda: https://conda.anaconda.org/conda-forge/win-64/libffi-3.4.2-h8ffe710_5.tar.bz2
      - conda: https://conda.anaconda.org/conda-forge/win-64/libiconv-1.17-hcfcfb64_2.conda
      - conda: https://conda.anaconda.org/conda-forge/win-64/liblief-0.14.1-he0c23c2_1.conda
      - conda: https://conda.anaconda.org/conda-forge/win-64/libmamba-1.5.8-h3f09ed1_0.conda
      - conda: https://conda.anaconda.org/conda-forge/win-64/libmambapy-1.5.8-py312h66cf91f_0.conda
      - conda: https://conda.anaconda.org/conda-forge/win-64/libsolv-0.7.28-h12be248_2.conda
      - conda: https://conda.anaconda.org/conda-forge/win-64/libsqlite-3.45.3-hcfcfb64_0.conda
      - conda: https://conda.anaconda.org/conda-forge/win-64/libssh2-1.11.0-h7dfc565_0.conda
      - conda: https://conda.anaconda.org/conda-forge/win-64/libxml2-2.12.6-hc3477c8_2.conda
      - conda: https://conda.anaconda.org/conda-forge/win-64/libzlib-1.2.13-hcfcfb64_5.conda
      - conda: https://conda.anaconda.org/conda-forge/win-64/lz4-c-1.9.4-hcfcfb64_0.conda
      - conda: https://conda.anaconda.org/conda-forge/win-64/lzo-2.10-he774522_1000.tar.bz2
      - conda: https://conda.anaconda.org/conda-forge/win-64/m2-conda-epoch-20230914-0_x86_64.conda
      - conda: https://conda.anaconda.org/conda-forge/noarch/m2-patch-2.7.6.2-hd8ed1ab_0.conda
      - conda: https://conda.anaconda.org/conda-forge/win-64/markupsafe-2.1.5-py312he70551f_0.conda
      - conda: https://conda.anaconda.org/conda-forge/win-64/menuinst-2.0.2-py312h53d5487_0.conda
      - conda: https://conda.anaconda.org/conda-forge/noarch/more-itertools-10.2.0-pyhd8ed1ab_0.conda
      - conda: https://conda.anaconda.org/conda-forge/win-64/openssl-3.2.1-hcfcfb64_1.conda
      - conda: https://conda.anaconda.org/conda-forge/noarch/packaging-24.0-pyhd8ed1ab_0.conda
      - conda: https://conda.anaconda.org/conda-forge/noarch/pep517-0.13.0-pyhd8ed1ab_0.tar.bz2
      - conda: https://conda.anaconda.org/conda-forge/noarch/pkginfo-1.10.0-pyhd8ed1ab_0.conda
      - conda: https://conda.anaconda.org/conda-forge/noarch/pkgutil-resolve-name-1.3.10-pyhd8ed1ab_1.conda
      - conda: https://conda.anaconda.org/conda-forge/noarch/platformdirs-4.2.0-pyhd8ed1ab_0.conda
      - conda: https://conda.anaconda.org/conda-forge/noarch/pluggy-1.4.0-pyhd8ed1ab_0.conda
      - conda: https://conda.anaconda.org/conda-forge/win-64/psutil-5.9.8-py312he70551f_0.conda
      - conda: https://conda.anaconda.org/conda-forge/win-64/py-lief-0.14.1-py312h275cf98_1.conda
      - conda: https://conda.anaconda.org/conda-forge/noarch/pybind11-abi-4-hd8ed1ab_3.tar.bz2
      - conda: https://conda.anaconda.org/conda-forge/win-64/pycosat-0.6.6-py312he70551f_0.conda
      - conda: https://conda.anaconda.org/conda-forge/noarch/pycparser-2.22-pyhd8ed1ab_0.conda
      - conda: https://conda.anaconda.org/conda-forge/noarch/pygithub-2.3.0-pyhd8ed1ab_0.conda
      - conda: https://conda.anaconda.org/conda-forge/noarch/pyjwt-2.8.0-pyhd8ed1ab_1.conda
      - conda: https://conda.anaconda.org/conda-forge/win-64/pynacl-1.5.0-py312hc560f31_3.conda
      - conda: https://conda.anaconda.org/conda-forge/noarch/pysocks-1.7.1-pyh0701188_6.tar.bz2
      - conda: https://conda.anaconda.org/conda-forge/noarch/pytest-8.1.2-pyhd8ed1ab_0.conda
      - conda: https://conda.anaconda.org/conda-forge/win-64/python-3.12.3-h2628c8c_0_cpython.conda
      - conda: https://conda.anaconda.org/conda-forge/noarch/python-dateutil-2.9.0-pyhd8ed1ab_0.conda
      - conda: https://conda.anaconda.org/conda-forge/win-64/python-libarchive-c-5.1-py312h2e8e312_0.conda
      - conda: https://conda.anaconda.org/conda-forge/win-64/python_abi-3.12-4_cp312.conda
      - conda: https://conda.anaconda.org/conda-forge/noarch/pytz-2024.1-pyhd8ed1ab_0.conda
      - conda: https://conda.anaconda.org/conda-forge/win-64/pyyaml-6.0.1-py312he70551f_1.conda
      - conda: https://conda.anaconda.org/conda-forge/win-64/rattler-build-0.15.0-h7ea99a0_0.conda
      - conda: https://conda.anaconda.org/conda-forge/noarch/referencing-0.34.0-pyhd8ed1ab_0.conda
      - conda: https://conda.anaconda.org/conda-forge/win-64/reproc-14.2.4.post0-hcfcfb64_1.conda
      - conda: https://conda.anaconda.org/conda-forge/win-64/reproc-cpp-14.2.4.post0-h63175ca_1.conda
      - conda: https://conda.anaconda.org/conda-forge/noarch/requests-2.31.0-pyhd8ed1ab_0.conda
      - conda: https://conda.anaconda.org/conda-forge/win-64/ripgrep-11.0.2-1.tar.bz2
      - conda: https://conda.anaconda.org/conda-forge/win-64/rpds-py-0.18.0-py312hfccd98a_0.conda
      - conda: https://conda.anaconda.org/conda-forge/win-64/ruamel.yaml-0.18.6-py312he70551f_0.conda
      - conda: https://conda.anaconda.org/conda-forge/win-64/ruamel.yaml.clib-0.2.8-py312he70551f_0.conda
      - conda: https://conda.anaconda.org/conda-forge/win-64/ruff-0.3.7-py312h60fbdae_0.conda
      - conda: https://conda.anaconda.org/conda-forge/noarch/setuptools-69.5.1-pyhd8ed1ab_0.conda
      - conda: https://conda.anaconda.org/conda-forge/noarch/six-1.16.0-pyh6c4a22f_0.tar.bz2
      - conda: https://conda.anaconda.org/conda-forge/noarch/soupsieve-2.5-pyhd8ed1ab_1.conda
      - conda: https://conda.anaconda.org/conda-forge/noarch/syrupy-4.6.1-pyhd8ed1ab_0.conda
      - conda: https://conda.anaconda.org/conda-forge/win-64/tk-8.6.13-h5226925_1.conda
      - conda: https://conda.anaconda.org/conda-forge/noarch/tomli-2.0.1-pyhd8ed1ab_0.tar.bz2
      - conda: https://conda.anaconda.org/conda-forge/noarch/tqdm-4.66.2-pyhd8ed1ab_0.conda
      - conda: https://conda.anaconda.org/conda-forge/noarch/truststore-0.8.0-pyhd8ed1ab_0.conda
      - conda: https://conda.anaconda.org/conda-forge/noarch/typing-extensions-4.11.0-hd8ed1ab_0.conda
      - conda: https://conda.anaconda.org/conda-forge/noarch/typing_extensions-4.11.0-pyha770c72_0.conda
      - conda: https://conda.anaconda.org/conda-forge/noarch/tzdata-2024a-h0c530f3_0.conda
      - conda: https://conda.anaconda.org/conda-forge/win-64/ucrt-10.0.22621.0-h57928b3_0.tar.bz2
      - conda: https://conda.anaconda.org/conda-forge/noarch/urllib3-2.2.1-pyhd8ed1ab_0.conda
      - conda: https://conda.anaconda.org/conda-forge/win-64/vc-14.3-hcf57466_18.conda
      - conda: https://conda.anaconda.org/conda-forge/win-64/vc14_runtime-14.38.33130-h82b7239_18.conda
      - conda: https://conda.anaconda.org/conda-forge/win-64/vs2015_runtime-14.38.33130-hcb4865c_18.conda
      - conda: https://conda.anaconda.org/conda-forge/noarch/win_inet_pton-1.1.0-pyhd8ed1ab_6.tar.bz2
      - conda: https://conda.anaconda.org/conda-forge/win-64/wrapt-1.16.0-py312he70551f_0.conda
      - conda: https://conda.anaconda.org/conda-forge/win-64/xz-5.2.6-h8d14728_0.tar.bz2
      - conda: https://conda.anaconda.org/conda-forge/win-64/yaml-0.2.5-h8ffe710_2.tar.bz2
      - conda: https://conda.anaconda.org/conda-forge/win-64/yaml-cpp-0.8.0-h63175ca_0.conda
      - conda: https://conda.anaconda.org/conda-forge/noarch/zipp-3.17.0-pyhd8ed1ab_0.conda
      - conda: https://conda.anaconda.org/conda-forge/win-64/zstandard-0.22.0-py312h01d794b_0.conda
      - conda: https://conda.anaconda.org/conda-forge/win-64/zstd-1.5.5-h12be248_0.conda
      - pypi: .
packages:
- kind: conda
  name: _libgcc_mutex
  version: '0.1'
  build: conda_forge
  subdir: linux-64
  url: https://conda.anaconda.org/conda-forge/linux-64/_libgcc_mutex-0.1-conda_forge.tar.bz2
  sha256: fe51de6107f9edc7aa4f786a70f4a883943bc9d39b3bb7307c04c41410990726
  md5: d7c89558ba9fa0495403155b64376d81
  license: None
  size: 2562
  timestamp: 1578324546067
- kind: conda
  name: _openmp_mutex
  version: '4.5'
  build: 2_gnu
  build_number: 16
  subdir: linux-64
  url: https://conda.anaconda.org/conda-forge/linux-64/_openmp_mutex-4.5-2_gnu.tar.bz2
  sha256: fbe2c5e56a653bebb982eda4876a9178aedfc2b545f25d0ce9c4c0b508253d22
  md5: 73aaf86a425cc6e73fcf236a5a46396d
  depends:
  - _libgcc_mutex 0.1 conda_forge
  - libgomp >=7.5.0
  constrains:
  - openmp_impl 9999
  license: BSD-3-Clause
  license_family: BSD
  size: 23621
  timestamp: 1650670423406
- kind: conda
  name: archspec
  version: 0.2.3
  build: pyhd8ed1ab_0
  subdir: noarch
  noarch: python
  url: https://conda.anaconda.org/conda-forge/noarch/archspec-0.2.3-pyhd8ed1ab_0.conda
  sha256: cef4062ea91f07a961a808801d6b34a163632150037f4bd28232310ff0301cd7
  md5: 192278292e20704f663b9c766909d67b
  depends:
  - python >=3.6
  license: MIT OR Apache-2.0
  purls:
  - pkg:pypi/archspec
  size: 48780
  timestamp: 1708969700251
- kind: conda
  name: attrs
  version: 23.2.0
  build: pyh71513ae_0
  subdir: noarch
  noarch: python
  url: https://conda.anaconda.org/conda-forge/noarch/attrs-23.2.0-pyh71513ae_0.conda
  sha256: 77c7d03bdb243a048fff398cedc74327b7dc79169ebe3b4c8448b0331ea55fea
  md5: 5e4c0743c70186509d1412e03c2d8dfa
  depends:
  - python >=3.7
  license: MIT
  license_family: MIT
  purls:
  - pkg:pypi/attrs
  size: 54582
  timestamp: 1704011393776
- kind: conda
  name: beautifulsoup4
  version: 4.12.3
  build: pyha770c72_0
  subdir: noarch
  noarch: python
  url: https://conda.anaconda.org/conda-forge/noarch/beautifulsoup4-4.12.3-pyha770c72_0.conda
  sha256: 7b05b2d0669029326c623b9df7a29fa49d1982a9e7e31b2fea34b4c9a4a72317
  md5: 332493000404d8411859539a5a630865
  depends:
  - python >=3.6
  - soupsieve >=1.2
  license: MIT
  license_family: MIT
  purls:
  - pkg:pypi/beautifulsoup4
  size: 118200
  timestamp: 1705564819537
- kind: conda
  name: boltons
  version: 24.0.0
  build: pyhd8ed1ab_0
  subdir: noarch
  noarch: python
  url: https://conda.anaconda.org/conda-forge/noarch/boltons-24.0.0-pyhd8ed1ab_0.conda
  sha256: e44d07932306392372411ab1261670a552f96077f925af00c1559a18a73a1bdc
  md5: 61de176bd62041f9cd5bd4fcd09eb0ff
  depends:
  - python ==2.7.*|>=3.7
  license: BSD-3-Clause
  license_family: BSD
  purls:
  - pkg:pypi/boltons
  size: 297896
  timestamp: 1711936529147
- kind: conda
  name: brotli-python
  version: 1.1.0
  build: py312h30efb56_1
  build_number: 1
  subdir: linux-64
  url: https://conda.anaconda.org/conda-forge/linux-64/brotli-python-1.1.0-py312h30efb56_1.conda
  sha256: b68706698b6ac0d31196a8bcb061f0d1f35264bcd967ea45e03e108149a74c6f
  md5: 45801a89533d3336a365284d93298e36
  depends:
  - libgcc-ng >=12
  - libstdcxx-ng >=12
  - python >=3.12.0rc3,<3.13.0a0
  - python_abi 3.12.* *_cp312
  constrains:
  - libbrotlicommon 1.1.0 hd590300_1
  license: MIT
  license_family: MIT
  purls:
  - pkg:pypi/brotli
  size: 350604
  timestamp: 1695990206327
- kind: conda
  name: brotli-python
  version: 1.1.0
  build: py312h53d5487_1
  build_number: 1
  subdir: win-64
  url: https://conda.anaconda.org/conda-forge/win-64/brotli-python-1.1.0-py312h53d5487_1.conda
  sha256: 769e276ecdebf86f097786cbde1ebd11e018cd6cd838800995954fe6360e0797
  md5: d01a6667b99f0e8ad4097af66c938e62
  depends:
  - python >=3.12.0rc3,<3.13.0a0
  - python_abi 3.12.* *_cp312
  - ucrt >=10.0.20348.0
  - vc >=14.2,<15
  - vc14_runtime >=14.29.30139
  constrains:
  - libbrotlicommon 1.1.0 hcfcfb64_1
  license: MIT
  license_family: MIT
  purls:
  - pkg:pypi/brotli
  size: 322514
  timestamp: 1695991054894
- kind: conda
  name: brotli-python
  version: 1.1.0
  build: py312h9f69965_1
  build_number: 1
  subdir: osx-arm64
  url: https://conda.anaconda.org/conda-forge/osx-arm64/brotli-python-1.1.0-py312h9f69965_1.conda
  sha256: 3418b1738243abba99e931c017b952771eeaa1f353c07f7d45b55e83bb74fcb3
  md5: 1bc01b9ffdf42beb1a9fe4e9222e0567
  depends:
  - libcxx >=15.0.7
  - python >=3.12.0rc3,<3.13.0a0
  - python >=3.12.0rc3,<3.13.0a0 *_cpython
  - python_abi 3.12.* *_cp312
  constrains:
  - libbrotlicommon 1.1.0 hb547adb_1
  license: MIT
  license_family: MIT
  purls:
  - pkg:pypi/brotli
  size: 343435
  timestamp: 1695990731924
- kind: conda
  name: brotli-python
  version: 1.1.0
  build: py312heafc425_1
  build_number: 1
  subdir: osx-64
  url: https://conda.anaconda.org/conda-forge/osx-64/brotli-python-1.1.0-py312heafc425_1.conda
  sha256: fc55988f9bc05a938ea4b8c20d6545bed6e9c6c10aa5147695f981136ca894c1
  md5: a288b88f06b8bfe0dedaf5c4b6ac6b7a
  depends:
  - libcxx >=15.0.7
  - python >=3.12.0rc3,<3.13.0a0
  - python_abi 3.12.* *_cp312
  constrains:
  - libbrotlicommon 1.1.0 h0dc2134_1
  license: MIT
  license_family: MIT
  purls:
  - pkg:pypi/brotli
  size: 366883
  timestamp: 1695990710194
- kind: conda
  name: build
  version: 0.7.0
  build: pyhd8ed1ab_0
  subdir: noarch
  noarch: python
  url: https://conda.anaconda.org/conda-forge/noarch/build-0.7.0-pyhd8ed1ab_0.tar.bz2
  sha256: 44e2d3270209d1f10b8adec2a159699ed66914e851ec34775902e856ea04afeb
  md5: add7f31586d03678695b32b78a1337a1
  depends:
  - importlib-metadata
  - packaging
  - pep517 >=0.9.1
  - python >=3.6
  - tomli
  license: MIT
  license_family: MIT
  purls:
  - pkg:pypi/build
  size: 17759
  timestamp: 1631843776429
- kind: conda
  name: bzip2
  version: 1.0.8
  build: h10d778d_5
  build_number: 5
  subdir: osx-64
  url: https://conda.anaconda.org/conda-forge/osx-64/bzip2-1.0.8-h10d778d_5.conda
  sha256: 61fb2b488928a54d9472113e1280b468a309561caa54f33825a3593da390b242
  md5: 6097a6ca9ada32699b5fc4312dd6ef18
  license: bzip2-1.0.6
  license_family: BSD
  purls: []
  size: 127885
  timestamp: 1699280178474
- kind: conda
  name: bzip2
  version: 1.0.8
  build: h2466b09_7
  build_number: 7
  subdir: win-64
  url: https://conda.anaconda.org/conda-forge/win-64/bzip2-1.0.8-h2466b09_7.conda
  sha256: 35a5dad92e88fdd7fc405e864ec239486f4f31eec229e31686e61a140a8e573b
  md5: 276e7ffe9ffe39688abc665ef0f45596
  depends:
  - ucrt >=10.0.20348.0
  - vc >=14.2,<15
  - vc14_runtime >=14.29.30139
  license: bzip2-1.0.6
  license_family: BSD
  size: 54927
  timestamp: 1720974860185
- kind: conda
  name: bzip2
  version: 1.0.8
  build: h4bc722e_7
  build_number: 7
  subdir: linux-64
  url: https://conda.anaconda.org/conda-forge/linux-64/bzip2-1.0.8-h4bc722e_7.conda
  sha256: 5ced96500d945fb286c9c838e54fa759aa04a7129c59800f0846b4335cee770d
  md5: 62ee74e96c5ebb0af99386de58cf9553
  depends:
  - __glibc >=2.17,<3.0.a0
  - libgcc-ng >=12
  license: bzip2-1.0.6
  license_family: BSD
  size: 252783
  timestamp: 1720974456583
- kind: conda
  name: bzip2
  version: 1.0.8
  build: h93a5062_5
  build_number: 5
  subdir: osx-arm64
  url: https://conda.anaconda.org/conda-forge/osx-arm64/bzip2-1.0.8-h93a5062_5.conda
  sha256: bfa84296a638bea78a8bb29abc493ee95f2a0218775642474a840411b950fe5f
  md5: 1bbc659ca658bfd49a481b5ef7a0f40f
  license: bzip2-1.0.6
  license_family: BSD
  purls: []
  size: 122325
  timestamp: 1699280294368
- kind: conda
  name: bzip2
  version: 1.0.8
  build: h99b78c6_7
  build_number: 7
  subdir: osx-arm64
  url: https://conda.anaconda.org/conda-forge/osx-arm64/bzip2-1.0.8-h99b78c6_7.conda
  sha256: adfa71f158cbd872a36394c56c3568e6034aa55c623634b37a4836bd036e6b91
  md5: fc6948412dbbbe9a4c9ddbbcfe0a79ab
  depends:
  - __osx >=11.0
  license: bzip2-1.0.6
  license_family: BSD
  size: 122909
  timestamp: 1720974522888
- kind: conda
  name: bzip2
  version: 1.0.8
  build: hcfcfb64_5
  build_number: 5
  subdir: win-64
  url: https://conda.anaconda.org/conda-forge/win-64/bzip2-1.0.8-hcfcfb64_5.conda
  sha256: ae5f47a5c86fd6db822931255dcf017eb12f60c77f07dc782ccb477f7808aab2
  md5: 26eb8ca6ea332b675e11704cce84a3be
  depends:
  - ucrt >=10.0.20348.0
  - vc >=14.2,<15
  - vc14_runtime >=14.29.30139
  license: bzip2-1.0.6
  license_family: BSD
  purls: []
  size: 124580
  timestamp: 1699280668742
- kind: conda
  name: bzip2
  version: 1.0.8
  build: hd590300_5
  build_number: 5
  subdir: linux-64
  url: https://conda.anaconda.org/conda-forge/linux-64/bzip2-1.0.8-hd590300_5.conda
  sha256: 242c0c324507ee172c0e0dd2045814e746bb303d1eb78870d182ceb0abc726a8
  md5: 69b8b6202a07720f448be700e300ccf4
  depends:
  - libgcc-ng >=12
  license: bzip2-1.0.6
  license_family: BSD
  purls: []
  size: 254228
  timestamp: 1699279927352
- kind: conda
  name: bzip2
  version: 1.0.8
  build: hfdf4475_7
  build_number: 7
  subdir: osx-64
  url: https://conda.anaconda.org/conda-forge/osx-64/bzip2-1.0.8-hfdf4475_7.conda
  sha256: cad153608b81fb24fc8c509357daa9ae4e49dfc535b2cb49b91e23dbd68fc3c5
  md5: 7ed4301d437b59045be7e051a0308211
  depends:
  - __osx >=10.13
  license: bzip2-1.0.6
  license_family: BSD
  size: 134188
  timestamp: 1720974491916
- kind: conda
  name: c-ares
  version: 1.28.1
  build: h10d778d_0
  subdir: osx-64
  url: https://conda.anaconda.org/conda-forge/osx-64/c-ares-1.28.1-h10d778d_0.conda
  sha256: fccd7ad7e3dfa6b19352705b33eb738c4c55f79f398e106e6cf03bab9415595a
  md5: d5eb7992227254c0e9a0ce71151f0079
  license: MIT
  license_family: MIT
  purls: []
  size: 152607
  timestamp: 1711819681694
- kind: conda
  name: c-ares
  version: 1.28.1
  build: h93a5062_0
  subdir: osx-arm64
  url: https://conda.anaconda.org/conda-forge/osx-arm64/c-ares-1.28.1-h93a5062_0.conda
  sha256: 2fc553d7a75e912efbdd6b82cd7916cc9cb2773e6cd873b77e02d631dd7be698
  md5: 04f776a6139f7eafc2f38668570eb7db
  license: MIT
  license_family: MIT
  purls: []
  size: 150488
  timestamp: 1711819630164
- kind: conda
  name: c-ares
  version: 1.28.1
  build: hd590300_0
  subdir: linux-64
  url: https://conda.anaconda.org/conda-forge/linux-64/c-ares-1.28.1-hd590300_0.conda
  sha256: cb25063f3342149c7924b21544109696197a9d774f1407567477d4f3026bf38a
  md5: dcde58ff9a1f30b0037a2315d1846d1f
  depends:
  - libgcc-ng >=12
  license: MIT
  license_family: MIT
  purls: []
  size: 168875
  timestamp: 1711819445938
- kind: conda
  name: ca-certificates
  version: 2024.2.2
  build: h56e8100_0
  subdir: win-64
  url: https://conda.anaconda.org/conda-forge/win-64/ca-certificates-2024.2.2-h56e8100_0.conda
  sha256: 4d587088ecccd393fec3420b64f1af4ee1a0e6897a45cfd5ef38055322cea5d0
  md5: 63da060240ab8087b60d1357051ea7d6
  license: ISC
  purls: []
  size: 155886
  timestamp: 1706843918052
- kind: conda
  name: ca-certificates
  version: 2024.2.2
  build: h8857fd0_0
  subdir: osx-64
  url: https://conda.anaconda.org/conda-forge/osx-64/ca-certificates-2024.2.2-h8857fd0_0.conda
  sha256: 54a794aedbb4796afeabdf54287b06b1d27f7b13b3814520925f4c2c80f58ca9
  md5: f2eacee8c33c43692f1ccfd33d0f50b1
  license: ISC
  purls: []
  size: 155665
  timestamp: 1706843838227
- kind: conda
  name: ca-certificates
  version: 2024.2.2
  build: hbcca054_0
  subdir: linux-64
  url: https://conda.anaconda.org/conda-forge/linux-64/ca-certificates-2024.2.2-hbcca054_0.conda
  sha256: 91d81bfecdbb142c15066df70cc952590ae8991670198f92c66b62019b251aeb
  md5: 2f4327a1cbe7f022401b236e915a5fef
  license: ISC
  purls: []
  size: 155432
  timestamp: 1706843687645
- kind: conda
  name: ca-certificates
  version: 2024.2.2
  build: hf0a4a13_0
  subdir: osx-arm64
  url: https://conda.anaconda.org/conda-forge/osx-arm64/ca-certificates-2024.2.2-hf0a4a13_0.conda
  sha256: 49bc3439816ac72d0c0e0f144b8cc870fdcc4adec2e861407ec818d8116b2204
  md5: fb416a1795f18dcc5a038bc2dc54edf9
  license: ISC
  purls: []
  size: 155725
  timestamp: 1706844034242
- kind: conda
  name: ca-certificates
  version: 2024.7.4
  build: h56e8100_0
  subdir: win-64
  url: https://conda.anaconda.org/conda-forge/win-64/ca-certificates-2024.7.4-h56e8100_0.conda
  sha256: 7f37bb33c7954de1b4d19ad622859feb4f6c58f751c38b895524cad4e44af72e
  md5: 9caa97c9504072cd060cf0a3142cc0ed
  license: ISC
  size: 154943
  timestamp: 1720077592592
- kind: conda
  name: ca-certificates
  version: 2024.7.4
  build: h8857fd0_0
  subdir: osx-64
  url: https://conda.anaconda.org/conda-forge/osx-64/ca-certificates-2024.7.4-h8857fd0_0.conda
  sha256: d16f46c489cb3192305c7d25b795333c5fc17bb0986de20598ed519f8c9cc9e4
  md5: 7df874a4b05b2d2b82826190170eaa0f
  license: ISC
  size: 154473
  timestamp: 1720077510541
- kind: conda
  name: ca-certificates
  version: 2024.7.4
  build: hbcca054_0
  subdir: linux-64
  url: https://conda.anaconda.org/conda-forge/linux-64/ca-certificates-2024.7.4-hbcca054_0.conda
  sha256: c1548a3235376f464f9931850b64b02492f379b2f2bb98bc786055329b080446
  md5: 23ab7665c5f63cfb9f1f6195256daac6
  license: ISC
  size: 154853
  timestamp: 1720077432978
- kind: conda
  name: ca-certificates
  version: 2024.7.4
  build: hf0a4a13_0
  subdir: osx-arm64
  url: https://conda.anaconda.org/conda-forge/osx-arm64/ca-certificates-2024.7.4-hf0a4a13_0.conda
  sha256: 33a61116dae7f369b6ce92a7f2a1ff361ae737c675a493b11feb5570b89e0e3b
  md5: 21f9a33e5fe996189e470c19c5354dbe
  license: ISC
  size: 154517
  timestamp: 1720077468981
- kind: conda
  name: cctools
  version: '986'
  build: h4c9edd9_0
  subdir: osx-arm64
  url: https://conda.anaconda.org/conda-forge/osx-arm64/cctools-986-h4c9edd9_0.conda
  sha256: bfbfc99da17828d007286f40af86b44315769cfbcc4beba62a8ae64264bd1193
  md5: abcfabe468c14e506fceab2e85380b3b
  depends:
  - cctools_osx-arm64 986 hd11630f_0
  - ld64 711 h4c6efb1_0
  - libllvm18 >=18.1.1,<18.2.0a0
  license: APSL-2.0
  license_family: Other
  purls: []
  size: 21460
  timestamp: 1710484691219
- kind: conda
  name: cctools
  version: '986'
  build: hd3558d4_0
  subdir: osx-64
  url: https://conda.anaconda.org/conda-forge/osx-64/cctools-986-hd3558d4_0.conda
  sha256: 0879b6169986404d3e79e16676fe3de0cd962b522b7e8ef0fdad345400a28571
  md5: 64cd107846d3407b8d75899078ffb2ab
  depends:
  - cctools_osx-64 986 h58a35ae_0
  - ld64 711 h4e51db5_0
  - libllvm18 >=18.1.1,<18.2.0a0
  license: APSL-2.0
  license_family: Other
  purls: []
  size: 21451
  timestamp: 1710484533466
- kind: conda
  name: cctools_osx-64
  version: '986'
  build: h58a35ae_0
  subdir: osx-64
  url: https://conda.anaconda.org/conda-forge/osx-64/cctools_osx-64-986-h58a35ae_0.conda
  sha256: a11f85e26b7189af87aa7e42b29a80f6bae73a92710cd5a40e278d6376a66ef5
  md5: 1139258589f2d752a578ed5b2680eb60
  depends:
  - ld64_osx-64 >=711,<712.0a0
  - libcxx
  - libllvm18 >=18.1.1,<18.2.0a0
  - libzlib >=1.2.13,<1.3.0a0
  - sigtool
  constrains:
  - ld64 711.*
  - cctools 986.*
  - clang 18.1.*
  license: APSL-2.0
  license_family: Other
  purls: []
  size: 1104790
  timestamp: 1710484461097
- kind: conda
  name: cctools_osx-arm64
  version: '986'
  build: hd11630f_0
  subdir: osx-arm64
  url: https://conda.anaconda.org/conda-forge/osx-arm64/cctools_osx-arm64-986-hd11630f_0.conda
  sha256: 4152323bbb78e2730fea9004333c9c51fb82a9ddd935f005280bf621849ec53d
  md5: cce200c91b2d291c85e66098fe0d31c2
  depends:
  - ld64_osx-arm64 >=711,<712.0a0
  - libcxx
  - libllvm18 >=18.1.1,<18.2.0a0
  - libzlib >=1.2.13,<1.3.0a0
  - sigtool
  constrains:
  - cctools 986.*
  - clang 18.1.*
  - ld64 711.*
  license: APSL-2.0
  license_family: Other
  purls: []
  size: 1123368
  timestamp: 1710484635601
- kind: conda
  name: certifi
  version: 2024.2.2
  build: pyhd8ed1ab_0
  subdir: noarch
  noarch: python
  url: https://conda.anaconda.org/conda-forge/noarch/certifi-2024.2.2-pyhd8ed1ab_0.conda
  sha256: f1faca020f988696e6b6ee47c82524c7806380b37cfdd1def32f92c326caca54
  md5: 0876280e409658fc6f9e75d035960333
  depends:
  - python >=3.7
  license: ISC
  purls:
  - pkg:pypi/certifi
  size: 160559
  timestamp: 1707022289175
- kind: conda
  name: cffi
  version: 1.16.0
  build: py312h38bf5a0_0
  subdir: osx-64
  url: https://conda.anaconda.org/conda-forge/osx-64/cffi-1.16.0-py312h38bf5a0_0.conda
  sha256: 8b856583b56fc30f064a7cb286f85e4b5725f2bd4fda8ba0c4e94bffe258741e
  md5: a45759c013ab20b9017ef9539d234dd7
  depends:
  - libffi >=3.4,<4.0a0
  - pycparser
  - python >=3.12.0rc3,<3.13.0a0
  - python_abi 3.12.* *_cp312
  license: MIT
  license_family: MIT
  size: 282370
  timestamp: 1696002004433
- kind: conda
  name: cffi
  version: 1.16.0
  build: py312h8e38eb3_0
  subdir: osx-arm64
  url: https://conda.anaconda.org/conda-forge/osx-arm64/cffi-1.16.0-py312h8e38eb3_0.conda
  sha256: 1544403cb1a5ca2aeabf0dac86d9ce6066d6fb4363493643b33ffd1b78038d18
  md5: 960ecbd65860d3b1de5e30373e1bffb1
  depends:
  - libffi >=3.4,<4.0a0
  - pycparser
  - python >=3.12.0rc3,<3.13.0a0
  - python >=3.12.0rc3,<3.13.0a0 *_cpython
  - python_abi 3.12.* *_cp312
  license: MIT
  license_family: MIT
  size: 284245
  timestamp: 1696002181644
- kind: conda
  name: cffi
  version: 1.16.0
  build: py312he70551f_0
  subdir: win-64
  url: https://conda.anaconda.org/conda-forge/win-64/cffi-1.16.0-py312he70551f_0.conda
  sha256: dd39e594f5c6bca52dfed343de2af9326a99700ce2ba3404bd89706926fc0137
  md5: 5a51096925d52332c62bfd8904899055
  depends:
  - pycparser
  - python >=3.12.0rc3,<3.13.0a0
  - python_abi 3.12.* *_cp312
  - ucrt >=10.0.20348.0
  - vc >=14.2,<15
  - vc14_runtime >=14.29.30139
  license: MIT
  license_family: MIT
  size: 287805
  timestamp: 1696002408940
- kind: conda
  name: cffi
  version: 1.16.0
  build: py312hf06ca03_0
  subdir: linux-64
  url: https://conda.anaconda.org/conda-forge/linux-64/cffi-1.16.0-py312hf06ca03_0.conda
  sha256: 5a36e2c254603c367d26378fa3a205bd92263e30acf195f488749562b4c44251
  md5: 56b0ca764ce23cc54f3f7e2a7b970f6d
  depends:
  - libffi >=3.4,<4.0a0
  - libgcc-ng >=12
  - pycparser
  - python >=3.12.0rc3,<3.13.0a0
  - python_abi 3.12.* *_cp312
  license: MIT
  license_family: MIT
  size: 294523
  timestamp: 1696001868949
- kind: conda
  name: cfgv
  version: 3.3.1
  build: pyhd8ed1ab_0
  subdir: noarch
  noarch: python
  url: https://conda.anaconda.org/conda-forge/noarch/cfgv-3.3.1-pyhd8ed1ab_0.tar.bz2
  sha256: fbc03537a27ef756162c49b1d0608bf7ab12fa5e38ceb8563d6f4859e835ac5c
  md5: ebb5f5f7dc4f1a3780ef7ea7738db08c
  depends:
  - python >=3.6.1
  license: MIT
  license_family: MIT
  size: 10788
  timestamp: 1629909423398
- kind: conda
  name: chardet
  version: 5.2.0
  build: py312h2e8e312_1
  build_number: 1
  subdir: win-64
  url: https://conda.anaconda.org/conda-forge/win-64/chardet-5.2.0-py312h2e8e312_1.conda
  sha256: 105e8f3c7a4510d8b8e3f164970c898e2b7ea02417b99369c7f58a0bb95af34d
  md5: fcc4fea02fa461bc3ad2a5d6de0c43a8
  depends:
  - python >=3.12.0rc3,<3.13.0a0
  - python_abi 3.12.* *_cp312
  license: LGPL-2.1-only
  license_family: GPL
  purls:
  - pkg:pypi/chardet
  size: 277773
  timestamp: 1695468989681
- kind: conda
  name: chardet
  version: 5.2.0
  build: py312h7900ff3_1
  build_number: 1
  subdir: linux-64
  url: https://conda.anaconda.org/conda-forge/linux-64/chardet-5.2.0-py312h7900ff3_1.conda
  sha256: 584804790b465c8e28b3c3fcea8e774cb659fe479afd8adc0d39406e8c220194
  md5: af3980cc4690716a5510c8a08cb06238
  depends:
  - python >=3.12.0rc3,<3.13.0a0
  - python_abi 3.12.* *_cp312
  license: LGPL-2.1-only
  license_family: GPL
  purls:
  - pkg:pypi/chardet
  size: 260197
  timestamp: 1695468803539
- kind: conda
  name: chardet
  version: 5.2.0
  build: py312h81bd7bf_1
  build_number: 1
  subdir: osx-arm64
  url: https://conda.anaconda.org/conda-forge/osx-arm64/chardet-5.2.0-py312h81bd7bf_1.conda
  sha256: 2451501ec933017ff77c18436884baa90b289420c43ad4bdb4fe60d55e5dcdfd
  md5: ea728c39b7453cb5f7177bc44ee22c73
  depends:
  - python >=3.12.0rc3,<3.13.0a0
  - python >=3.12.0rc3,<3.13.0a0 *_cpython
  - python_abi 3.12.* *_cp312
  license: LGPL-2.1-only
  license_family: GPL
  purls:
  - pkg:pypi/chardet
  size: 263585
  timestamp: 1695469015195
- kind: conda
  name: chardet
  version: 5.2.0
  build: py312hb401068_1
  build_number: 1
  subdir: osx-64
  url: https://conda.anaconda.org/conda-forge/osx-64/chardet-5.2.0-py312hb401068_1.conda
  sha256: ba2ebeb6d05a3cdd94dbd7a52dabc0686192e4337774c4f7c32da7ef0e04dd10
  md5: 488080e6ee9bc087762669d1f6d2dc8a
  depends:
  - python >=3.12.0rc3,<3.13.0a0
  - python_abi 3.12.* *_cp312
  license: LGPL-2.1-only
  license_family: GPL
  purls:
  - pkg:pypi/chardet
  size: 259854
  timestamp: 1695468947554
- kind: conda
  name: charset-normalizer
  version: 3.3.2
  build: pyhd8ed1ab_0
  subdir: noarch
  noarch: python
  url: https://conda.anaconda.org/conda-forge/noarch/charset-normalizer-3.3.2-pyhd8ed1ab_0.conda
  sha256: 20cae47d31fdd58d99c4d2e65fbdcefa0b0de0c84e455ba9d6356a4bdbc4b5b9
  md5: 7f4a9e3fcff3f6356ae99244a014da6a
  depends:
  - python >=3.7
  license: MIT
  license_family: MIT
  purls:
  - pkg:pypi/charset-normalizer
  size: 46597
  timestamp: 1698833765762
- kind: conda
  name: click
  version: 8.1.7
  build: unix_pyh707e725_0
  subdir: noarch
  noarch: python
  url: https://conda.anaconda.org/conda-forge/noarch/click-8.1.7-unix_pyh707e725_0.conda
  sha256: f0016cbab6ac4138a429e28dbcb904a90305b34b3fe41a9b89d697c90401caec
  md5: f3ad426304898027fc619827ff428eca
  depends:
  - __unix
  - python >=3.8
  license: BSD-3-Clause
  license_family: BSD
  purls:
  - pkg:pypi/click
  size: 84437
  timestamp: 1692311973840
- kind: conda
  name: click
  version: 8.1.7
  build: win_pyh7428d3b_0
  subdir: noarch
  noarch: python
  url: https://conda.anaconda.org/conda-forge/noarch/click-8.1.7-win_pyh7428d3b_0.conda
  sha256: 90236b113b9a20041736e80b80ee965167f9aac0468315c55e2bad902d673fb0
  md5: 3549ecbceb6cd77b91a105511b7d0786
  depends:
  - __win
  - colorama
  - python >=3.8
  license: BSD-3-Clause
  license_family: BSD
  purls:
  - pkg:pypi/click
  size: 85051
  timestamp: 1692312207348
- kind: conda
  name: colorama
  version: 0.4.6
  build: pyhd8ed1ab_0
  subdir: noarch
  noarch: python
  url: https://conda.anaconda.org/conda-forge/noarch/colorama-0.4.6-pyhd8ed1ab_0.tar.bz2
  sha256: 2c1b2e9755ce3102bca8d69e8f26e4f087ece73f50418186aee7c74bef8e1698
  md5: 3faab06a954c2a04039983f2c4a50d99
  depends:
  - python >=3.7
  license: BSD-3-Clause
  license_family: BSD
  purls:
  - pkg:pypi/colorama
  size: 25170
  timestamp: 1666700778190
- kind: conda
  name: conda
  version: 24.3.0
  build: py312h2e8e312_0
  subdir: win-64
  url: https://conda.anaconda.org/conda-forge/win-64/conda-24.3.0-py312h2e8e312_0.conda
  sha256: 9bc70a7291e559762d4049711510772d2e4fda03f142afdaeebedaaa28a0f47e
  md5: c7e9ec64cd01c83a8b4418ab1699aeb8
  depends:
  - archspec >=0.2.3
  - boltons >=23.0.0
  - charset-normalizer
  - conda-libmamba-solver >=23.11.0
  - conda-package-handling >=2.2.0
  - distro >=1.5.0
  - jsonpatch >=1.32
  - menuinst >=2
  - packaging >=23.0
  - platformdirs >=3.10.0
  - pluggy >=1.0.0
  - pycosat >=0.6.3
  - python >=3.12,<3.13.0a0
  - python_abi 3.12.* *_cp312
  - requests >=2.28.0,<3
  - ruamel.yaml >=0.11.14,<0.19
  - setuptools >=60.0.0
  - tqdm >=4
  - truststore >=0.8.0
  - zstandard >=0.19.0
  constrains:
  - conda-content-trust >=0.1.1
  - conda-build >=24.3
  - conda-env >=2.6
  license: BSD-3-Clause
  license_family: BSD
  purls:
  - pkg:pypi/conda
  size: 1198612
  timestamp: 1711446530411
- kind: conda
  name: conda
  version: 24.3.0
  build: py312h7900ff3_0
  subdir: linux-64
  url: https://conda.anaconda.org/conda-forge/linux-64/conda-24.3.0-py312h7900ff3_0.conda
  sha256: 64eee1c0f97bed16908ab6c4f3cd6c0bebb67fda5bba580888e513a1ef22f3f9
  md5: 3b7d3f731e02380fb68b654b037ae727
  depends:
  - archspec >=0.2.3
  - boltons >=23.0.0
  - charset-normalizer
  - conda-libmamba-solver >=23.11.0
  - conda-package-handling >=2.2.0
  - distro >=1.5.0
  - jsonpatch >=1.32
  - menuinst >=2
  - packaging >=23.0
  - platformdirs >=3.10.0
  - pluggy >=1.0.0
  - pycosat >=0.6.3
  - python >=3.12,<3.13.0a0
  - python_abi 3.12.* *_cp312
  - requests >=2.28.0,<3
  - ruamel.yaml >=0.11.14,<0.19
  - setuptools >=60.0.0
  - tqdm >=4
  - truststore >=0.8.0
  - zstandard >=0.19.0
  constrains:
  - conda-build >=24.3
  - conda-env >=2.6
  - conda-content-trust >=0.1.1
  license: BSD-3-Clause
  license_family: BSD
  purls:
  - pkg:pypi/conda
  size: 1195527
  timestamp: 1711445992988
- kind: conda
  name: conda
  version: 24.3.0
  build: py312h81bd7bf_0
  subdir: osx-arm64
  url: https://conda.anaconda.org/conda-forge/osx-arm64/conda-24.3.0-py312h81bd7bf_0.conda
  sha256: d8fb7f84ea5d946c5acf50d9687a1d9f112116ef6a06c0bb645320fd4e7db6e7
  md5: 537dbde4ec642c05ea421a89ae16366a
  depends:
  - archspec >=0.2.3
  - boltons >=23.0.0
  - charset-normalizer
  - conda-libmamba-solver >=23.11.0
  - conda-package-handling >=2.2.0
  - distro >=1.5.0
  - jsonpatch >=1.32
  - menuinst >=2
  - packaging >=23.0
  - platformdirs >=3.10.0
  - pluggy >=1.0.0
  - pycosat >=0.6.3
  - python >=3.12,<3.13.0a0
  - python >=3.12,<3.13.0a0 *_cpython
  - python_abi 3.12.* *_cp312
  - requests >=2.28.0,<3
  - ruamel.yaml >=0.11.14,<0.19
  - setuptools >=60.0.0
  - tqdm >=4
  - truststore >=0.8.0
  - zstandard >=0.19.0
  constrains:
  - conda-content-trust >=0.1.1
  - conda-build >=24.3
  - conda-env >=2.6
  license: BSD-3-Clause
  license_family: BSD
  purls:
  - pkg:pypi/conda
  size: 1197572
  timestamp: 1711446174975
- kind: conda
  name: conda
  version: 24.3.0
  build: py312hb401068_0
  subdir: osx-64
  url: https://conda.anaconda.org/conda-forge/osx-64/conda-24.3.0-py312hb401068_0.conda
  sha256: 0c9a15ec877a9374deef2fd020fe644869a98aa5fec75b852a99d20a0198c624
  md5: 549c60ea2ec52e45a48b12349d982115
  depends:
  - archspec >=0.2.3
  - boltons >=23.0.0
  - charset-normalizer
  - conda-libmamba-solver >=23.11.0
  - conda-package-handling >=2.2.0
  - distro >=1.5.0
  - jsonpatch >=1.32
  - menuinst >=2
  - packaging >=23.0
  - platformdirs >=3.10.0
  - pluggy >=1.0.0
  - pycosat >=0.6.3
  - python >=3.12,<3.13.0a0
  - python_abi 3.12.* *_cp312
  - requests >=2.28.0,<3
  - ruamel.yaml >=0.11.14,<0.19
  - setuptools >=60.0.0
  - tqdm >=4
  - truststore >=0.8.0
  - zstandard >=0.19.0
  constrains:
  - conda-content-trust >=0.1.1
  - conda-env >=2.6
  - conda-build >=24.3
  license: BSD-3-Clause
  license_family: BSD
  purls:
  - pkg:pypi/conda
  size: 1196619
  timestamp: 1711446125221
- kind: conda
  name: conda-build
  version: 24.3.0
  build: py312h2e8e312_1
  build_number: 1
  subdir: win-64
  url: https://conda.anaconda.org/conda-forge/win-64/conda-build-24.3.0-py312h2e8e312_1.conda
  sha256: b80a891776eb2ae8e5e6dffdbbd3ad1ce8aefce14494ab887954d57c143db8d8
  md5: afb6d1913fc831174a95c5b45434f8d5
  depends:
  - beautifulsoup4
  - chardet
  - conda >=23.5.0
  - conda-index >=0.4.0
  - conda-package-handling >=1.3
  - filelock
  - jinja2
  - jsonschema >=4.19
  - m2-patch >=2.6
  - menuinst >=2
  - packaging
  - pkginfo
  - psutil
  - py-lief
  - python >=3.12,<3.13.0a0
  - python-libarchive-c
  - python_abi 3.12.* *_cp312
  - pytz
  - pyyaml
  - requests
  - ripgrep
  - tqdm
  constrains:
  - conda-verify  >=3.1.0
  license: BSD-3-Clause
  license_family: BSD
  purls:
  - pkg:pypi/conda-build
  size: 752036
  timestamp: 1711609193364
- kind: conda
  name: conda-build
  version: 24.3.0
  build: py312h7900ff3_1
  build_number: 1
  subdir: linux-64
  url: https://conda.anaconda.org/conda-forge/linux-64/conda-build-24.3.0-py312h7900ff3_1.conda
  sha256: fd1418aded3d3242d2f4e5f6ee11702658c69528443d66b4a00bbd093aeeff11
  md5: bfc15ed17aaea7bf1150dba5787c16d6
  depends:
  - beautifulsoup4
  - chardet
  - conda >=23.5.0
  - conda-index >=0.4.0
  - conda-package-handling >=1.3
  - filelock
  - jinja2
  - jsonschema >=4.19
  - menuinst >=2
  - packaging
  - patch >=2.6
  - patchelf
  - pkginfo
  - psutil
  - py-lief
  - python >=3.12,<3.13.0a0
  - python-libarchive-c
  - python_abi 3.12.* *_cp312
  - pytz
  - pyyaml
  - requests
  - ripgrep
  - tqdm
  constrains:
  - conda-verify  >=3.1.0
  license: BSD-3-Clause
  license_family: BSD
  purls:
  - pkg:pypi/conda-build
  size: 752571
  timestamp: 1711608769290
- kind: conda
  name: conda-build
  version: 24.3.0
  build: py312h81bd7bf_1
  build_number: 1
  subdir: osx-arm64
  url: https://conda.anaconda.org/conda-forge/osx-arm64/conda-build-24.3.0-py312h81bd7bf_1.conda
  sha256: dc86c2edbd0f55b40ae81d5350b7ba11685675587d3a3ecae9472b682e5fdbfe
  md5: 75828728b3438c9c3826c2f98fbb361f
  depends:
  - beautifulsoup4
  - cctools
  - chardet
  - conda >=23.5.0
  - conda-index >=0.4.0
  - conda-package-handling >=1.3
  - filelock
  - jinja2
  - jsonschema >=4.19
  - menuinst >=2
  - packaging
  - patch >=2.6
  - pkginfo
  - psutil
  - py-lief
  - python >=3.12,<3.13.0a0
  - python >=3.12,<3.13.0a0 *_cpython
  - python-libarchive-c
  - python_abi 3.12.* *_cp312
  - pytz
  - pyyaml
  - requests
  - ripgrep
  - tqdm
  constrains:
  - conda-verify  >=3.1.0
  license: BSD-3-Clause
  license_family: BSD
  purls:
  - pkg:pypi/conda-build
  size: 751442
  timestamp: 1711608951046
- kind: conda
  name: conda-build
  version: 24.3.0
  build: py312hb401068_1
  build_number: 1
  subdir: osx-64
  url: https://conda.anaconda.org/conda-forge/osx-64/conda-build-24.3.0-py312hb401068_1.conda
  sha256: c67916e4d0c1f4e45a7bdcf19d4195f82ece52a61797b478f0a1db8abf618c3b
  md5: 32351ccbf6f35735a0c89980b2b29c13
  depends:
  - beautifulsoup4
  - cctools
  - chardet
  - conda >=23.5.0
  - conda-index >=0.4.0
  - conda-package-handling >=1.3
  - filelock
  - jinja2
  - jsonschema >=4.19
  - menuinst >=2
  - packaging
  - patch >=2.6
  - pkginfo
  - psutil
  - py-lief
  - python >=3.12,<3.13.0a0
  - python-libarchive-c
  - python_abi 3.12.* *_cp312
  - pytz
  - pyyaml
  - requests
  - ripgrep
  - tqdm
  constrains:
  - conda-verify  >=3.1.0
  license: BSD-3-Clause
  license_family: BSD
  purls:
  - pkg:pypi/conda-build
  size: 753262
  timestamp: 1711608860452
- kind: conda
  name: conda-index
  version: 0.4.0
  build: pyhd8ed1ab_0
  subdir: noarch
  noarch: python
  url: https://conda.anaconda.org/conda-forge/noarch/conda-index-0.4.0-pyhd8ed1ab_0.conda
  sha256: 4171355e42939f31cd154b84b5b98cb9fe5d9f784ead23e5b7abf05281b5bb60
  md5: 6b2a22b4716391d141136cb8d5d4bd16
  depends:
  - click >=8
  - conda >=4.12.0
  - conda-package-streaming
  - filelock
  - jinja2
  - more-itertools
  - python >=3.7
  - pyyaml >=6
  license: BSD-3-Clause
  license_family: BSD
  purls:
  - pkg:pypi/conda-index
  size: 176354
  timestamp: 1708062210737
- kind: conda
  name: conda-libmamba-solver
  version: 24.1.0
  build: pyhd8ed1ab_0
  subdir: noarch
  noarch: python
  url: https://conda.anaconda.org/conda-forge/noarch/conda-libmamba-solver-24.1.0-pyhd8ed1ab_0.conda
  sha256: 0667d49300062da2b46b04c097a9ace55c7a133d035517ec093e54a54f8f6b55
  md5: 304dc78ad6e52e0fd663df1d484c1531
  depends:
  - boltons >=23.0.0
  - conda >=23.7.4
  - libmambapy >=1.5.6,<2.0a0
  - python >=3.8
  license: BSD-3-Clause
  license_family: BSD
  purls:
  - pkg:pypi/conda-libmamba-solver
  size: 41157
  timestamp: 1706566194042
- kind: conda
  name: conda-package-handling
  version: 2.2.0
  build: pyh38be061_0
  subdir: noarch
  noarch: python
  url: https://conda.anaconda.org/conda-forge/noarch/conda-package-handling-2.2.0-pyh38be061_0.conda
  sha256: 9a221808405d813d8c555efce6944379b907d36d79e77d526d573efa6b996d26
  md5: 8a3ae7f6318376aa08ea753367bb7dd6
  depends:
  - conda-package-streaming >=0.9.0
  - python >=3.7
  - zstandard >=0.15
  license: BSD-3-Clause
  license_family: BSD
  purls:
  - pkg:pypi/conda-package-handling
  size: 255143
  timestamp: 1691048232276
- kind: conda
  name: conda-package-streaming
  version: 0.9.0
  build: pyhd8ed1ab_0
  subdir: noarch
  noarch: python
  url: https://conda.anaconda.org/conda-forge/noarch/conda-package-streaming-0.9.0-pyhd8ed1ab_0.conda
  sha256: 654a2488f77bf43555787d952dbffdc5d97956ff4aa9e0414a7131bb741dcf4c
  md5: 38253361efb303deead3eab39ae9269b
  depends:
  - python >=3.7
  - zstandard >=0.15
  license: BSD-3-Clause
  license_family: BSD
  purls:
  - pkg:pypi/conda-package-streaming
  size: 19183
  timestamp: 1691009348105
- kind: conda
  name: cryptography
  version: 42.0.5
  build: py312h1f4a190_0
  subdir: win-64
  url: https://conda.anaconda.org/conda-forge/win-64/cryptography-42.0.5-py312h1f4a190_0.conda
  sha256: 6475b53ddb2b623a34d515977704488b19bf1ef8c5a1a9004c22a739351f8588
  md5: 14256d16d22cfbba12f0bb9e485e9077
  depends:
  - cffi >=1.12
  - openssl >=3.2.1,<4.0a0
  - python >=3.12,<3.13.0a0
  - python_abi 3.12.* *_cp312
  - ucrt >=10.0.20348.0
  - vc >=14.2,<15
  - vc14_runtime >=14.29.30139
  license: Apache-2.0 AND BSD-3-Clause AND PSF-2.0 AND MIT
  license_family: BSD
  purls:
  - pkg:pypi/cryptography
  size: 1143364
  timestamp: 1708781427908
- kind: conda
  name: cryptography
  version: 42.0.5
  build: py312h241aef2_0
  subdir: linux-64
  url: https://conda.anaconda.org/conda-forge/linux-64/cryptography-42.0.5-py312h241aef2_0.conda
  sha256: 5dc135fc6ea57bf94cf32313f91c93f8a4af15133879dd86e6c8c16e4e07c55e
  md5: 0d8c0e4e8c1b2796eaf6770a76a9d1e4
  depends:
  - cffi >=1.12
  - libgcc-ng >=12
  - openssl >=3.2.1,<4.0a0
  - python >=3.12,<3.13.0a0
  - python_abi 3.12.* *_cp312
  license: Apache-2.0 AND BSD-3-Clause AND PSF-2.0 AND MIT
  license_family: BSD
  purls:
  - pkg:pypi/cryptography
  size: 1976047
  timestamp: 1708780611460
- kind: conda
  name: cryptography
  version: 42.0.5
  build: py312h3d16f4b_0
  subdir: osx-64
  url: https://conda.anaconda.org/conda-forge/osx-64/cryptography-42.0.5-py312h3d16f4b_0.conda
  sha256: dcf489514a1b93981da61de21c94a35a8f6f969759cdb5a9c222bfb10bc5063e
  md5: 6132f6e13868c12209c823c8d193e16e
  depends:
  - __osx >=10.12
  - cffi >=1.12
  - openssl >=3.2.1,<4.0a0
  - python >=3.12,<3.13.0a0
  - python_abi 3.12.* *_cp312
  constrains:
  - __osx >=10.12
  license: Apache-2.0 AND BSD-3-Clause AND PSF-2.0 AND MIT
  license_family: BSD
  purls:
  - pkg:pypi/cryptography
  size: 1281399
  timestamp: 1708853006483
- kind: conda
  name: cryptography
  version: 42.0.5
  build: py312h99f8e83_0
  subdir: osx-arm64
  url: https://conda.anaconda.org/conda-forge/osx-arm64/cryptography-42.0.5-py312h99f8e83_0.conda
  sha256: 6e37a83b60a85cb58224213c710b476a2a06fe48f45c1fa76b1d7a2c3ddaff0a
  md5: 32f29561e515d2aae57275d8b7af528d
  depends:
  - cffi >=1.12
  - openssl >=3.2.1,<4.0a0
  - python >=3.12,<3.13.0a0
  - python >=3.12,<3.13.0a0 *_cpython
  - python_abi 3.12.* *_cp312
  constrains:
  - __osx >=11.0
  license: Apache-2.0 AND BSD-3-Clause AND PSF-2.0 AND MIT
  license_family: BSD
  purls:
  - pkg:pypi/cryptography
  size: 1274922
  timestamp: 1708780961058
- kind: conda
  name: deprecated
  version: 1.2.14
  build: pyh1a96a4e_0
  subdir: noarch
  noarch: python
  url: https://conda.anaconda.org/conda-forge/noarch/deprecated-1.2.14-pyh1a96a4e_0.conda
  sha256: 8f61539b00ea315c99f8b6f9e2408caa6894593617676741214cc0280e875ca0
  md5: 4e4c4236e1ca9bcd8816b921a4805882
  depends:
  - python >=2.7
  - wrapt <2,>=1.10
  license: MIT
  license_family: MIT
  purls:
  - pkg:pypi/deprecated
  size: 14033
  timestamp: 1685233463632
- kind: conda
  name: distlib
  version: 0.3.8
  build: pyhd8ed1ab_0
  subdir: noarch
  noarch: python
  url: https://conda.anaconda.org/conda-forge/noarch/distlib-0.3.8-pyhd8ed1ab_0.conda
  sha256: 3ff11acdd5cc2f80227682966916e878e45ced94f59c402efb94911a5774e84e
  md5: db16c66b759a64dc5183d69cc3745a52
  depends:
  - python 2.7|>=3.6
  license: Apache-2.0
  license_family: APACHE
  size: 274915
  timestamp: 1702383349284
- kind: conda
  name: distro
  version: 1.9.0
  build: pyhd8ed1ab_0
  subdir: noarch
  noarch: python
  url: https://conda.anaconda.org/conda-forge/noarch/distro-1.9.0-pyhd8ed1ab_0.conda
  sha256: ae1c13d709c8001331b5b9345e4bcd77e9ae712d25f7958b2ebcbe0b068731b7
  md5: bbdb409974cd6cb30071b1d978302726
  depends:
  - python >=3.6
  license: Apache-2.0
  license_family: APACHE
  purls:
  - pkg:pypi/distro
  size: 42039
  timestamp: 1704321683916
- kind: conda
  name: exceptiongroup
  version: 1.2.0
  build: pyhd8ed1ab_2
  build_number: 2
  subdir: noarch
  noarch: python
  url: https://conda.anaconda.org/conda-forge/noarch/exceptiongroup-1.2.0-pyhd8ed1ab_2.conda
  sha256: a6ae416383bda0e3ed14eaa187c653e22bec94ff2aa3b56970cdf0032761e80d
  md5: 8d652ea2ee8eaee02ed8dc820bc794aa
  depends:
  - python >=3.7
  license: MIT and PSF-2.0
  purls:
  - pkg:pypi/exceptiongroup
  size: 20551
  timestamp: 1704921321122
- kind: conda
  name: filelock
  version: 3.13.4
  build: pyhd8ed1ab_0
  subdir: noarch
  noarch: python
  url: https://conda.anaconda.org/conda-forge/noarch/filelock-3.13.4-pyhd8ed1ab_0.conda
  sha256: 2eef860d5ad6ef1fac5002a3b75661f765d448e9f997f64482b0e51a097e037f
  md5: 6baa2e7fc09bd2c7c82cb6662d5f1d36
  depends:
  - python >=3.7
  license: Unlicense
  purls:
  - pkg:pypi/filelock
  size: 15707
  timestamp: 1712686250786
- kind: conda
  name: filelock
  version: 3.15.4
  build: pyhd8ed1ab_0
  subdir: noarch
  noarch: python
  url: https://conda.anaconda.org/conda-forge/noarch/filelock-3.15.4-pyhd8ed1ab_0.conda
  sha256: f78d9c0be189a77cb0c67d02f33005f71b89037a85531996583fb79ff3fe1a0a
  md5: 0e7e4388e9d5283e22b35a9443bdbcc9
  depends:
  - python >=3.7
  license: Unlicense
  size: 17592
  timestamp: 1719088395353
- kind: conda
  name: fmt
  version: 10.2.1
  build: h00ab1b0_0
  subdir: linux-64
  url: https://conda.anaconda.org/conda-forge/linux-64/fmt-10.2.1-h00ab1b0_0.conda
  sha256: 7b9ba098a3661e023c3555e01554354ac4891af8f8998e85f0fcbfdac79fc0d4
  md5: 35ef8bc24bd34074ebae3c943d551728
  depends:
  - libgcc-ng >=12
  - libstdcxx-ng >=12
  license: MIT
  license_family: MIT
  purls: []
  size: 193853
  timestamp: 1704454679950
- kind: conda
  name: fmt
  version: 10.2.1
  build: h181d51b_0
  subdir: win-64
  url: https://conda.anaconda.org/conda-forge/win-64/fmt-10.2.1-h181d51b_0.conda
  sha256: 4593d75b6a1e0b5b43fdcba6b968537638a6e469521fb4c3073929f973891828
  md5: 4253b572559cc775cae49def5c97b3c0
  depends:
  - ucrt >=10.0.20348.0
  - vc >=14.2,<15
  - vc14_runtime >=14.29.30139
  license: MIT
  license_family: MIT
  purls: []
  size: 185170
  timestamp: 1704455079451
- kind: conda
  name: fmt
  version: 10.2.1
  build: h2ffa867_0
  subdir: osx-arm64
  url: https://conda.anaconda.org/conda-forge/osx-arm64/fmt-10.2.1-h2ffa867_0.conda
  sha256: 8570ae6fb7cd1179c646e2c48105e91b3ed8ba15855f12965cc5c9719753c06f
  md5: 8cccde6755bdd787f9840f38a34b4e7d
  depends:
  - libcxx >=15
  license: MIT
  license_family: MIT
  purls: []
  size: 174209
  timestamp: 1704454873305
- kind: conda
  name: fmt
  version: 10.2.1
  build: h7728843_0
  subdir: osx-64
  url: https://conda.anaconda.org/conda-forge/osx-64/fmt-10.2.1-h7728843_0.conda
  sha256: 2faeccfe2b9f7c028cf271f66757365fe43b15a1234084c16f159646a646ccbc
  md5: ab205d53bda43d03f5c5b993ccb406b3
  depends:
  - libcxx >=15
  license: MIT
  license_family: MIT
  purls: []
  size: 181468
  timestamp: 1704454938658
- kind: conda
  name: icu
  version: '73.2'
  build: h59595ed_0
  subdir: linux-64
  url: https://conda.anaconda.org/conda-forge/linux-64/icu-73.2-h59595ed_0.conda
  sha256: e12fd90ef6601da2875ebc432452590bc82a893041473bc1c13ef29001a73ea8
  md5: cc47e1facc155f91abd89b11e48e72ff
  depends:
  - libgcc-ng >=12
  - libstdcxx-ng >=12
  license: MIT
  license_family: MIT
  purls: []
  size: 12089150
  timestamp: 1692900650789
- kind: conda
  name: icu
  version: '73.2'
  build: hc8870d7_0
  subdir: osx-arm64
  url: https://conda.anaconda.org/conda-forge/osx-arm64/icu-73.2-hc8870d7_0.conda
  sha256: ff9cd0c6cd1349954c801fb443c94192b637e1b414514539f3c49c56a39f51b1
  md5: 8521bd47c0e11c5902535bb1a17c565f
  license: MIT
  license_family: MIT
  purls: []
  size: 11997841
  timestamp: 1692902104771
- kind: conda
  name: icu
  version: '73.2'
  build: hf5e326d_0
  subdir: osx-64
  url: https://conda.anaconda.org/conda-forge/osx-64/icu-73.2-hf5e326d_0.conda
  sha256: f66362dc36178ac9b7c7a9b012948a9d2d050b3debec24bbd94aadbc44854185
  md5: 5cc301d759ec03f28328428e28f65591
  license: MIT
  license_family: MIT
  purls: []
  size: 11787527
  timestamp: 1692901622519
- kind: conda
  name: identify
  version: 2.6.0
  build: pyhd8ed1ab_0
  subdir: noarch
  noarch: python
  url: https://conda.anaconda.org/conda-forge/noarch/identify-2.6.0-pyhd8ed1ab_0.conda
  sha256: 4a2889027df94d51be283536ac235feba77eaa42a0d051f65cd07ba824b324a6
  md5: f80cc5989f445f23b1622d6c455896d9
  depends:
  - python >=3.6
  - ukkonen
  license: MIT
  license_family: MIT
  size: 78197
  timestamp: 1720413864262
- kind: conda
  name: idna
  version: '3.7'
  build: pyhd8ed1ab_0
  subdir: noarch
  noarch: python
  url: https://conda.anaconda.org/conda-forge/noarch/idna-3.7-pyhd8ed1ab_0.conda
  sha256: 9687ee909ed46169395d4f99a0ee94b80a52f87bed69cd454bb6d37ffeb0ec7b
  md5: c0cc1420498b17414d8617d0b9f506ca
  depends:
  - python >=3.6
  license: BSD-3-Clause
  license_family: BSD
  purls:
  - pkg:pypi/idna
  size: 52718
  timestamp: 1713279497047
- kind: conda
  name: importlib-metadata
  version: 7.1.0
  build: pyha770c72_0
  subdir: noarch
  noarch: python
  url: https://conda.anaconda.org/conda-forge/noarch/importlib-metadata-7.1.0-pyha770c72_0.conda
  sha256: cc2e7d1f7f01cede30feafc1118b7aefa244d0a12224513734e24165ae12ba49
  md5: 0896606848b2dc5cebdf111b6543aa04
  depends:
  - python >=3.8
  - zipp >=0.5
  license: Apache-2.0
  license_family: APACHE
  purls:
  - pkg:pypi/importlib-metadata
  size: 27043
  timestamp: 1710971498183
- kind: conda
  name: importlib_resources
  version: 6.4.0
  build: pyhd8ed1ab_0
  subdir: noarch
  noarch: python
  url: https://conda.anaconda.org/conda-forge/noarch/importlib_resources-6.4.0-pyhd8ed1ab_0.conda
  sha256: c6ae80c0beaeabb342c5b041f19669992ae6e937dbec56ced766cb035900f9de
  md5: c5d3907ad8bd7bf557521a1833cf7e6d
  depends:
  - python >=3.8
  - zipp >=3.1.0
  constrains:
  - importlib-resources >=6.4.0,<6.4.1.0a0
  license: Apache-2.0
  license_family: APACHE
  purls:
  - pkg:pypi/importlib-resources
  size: 33056
  timestamp: 1711041009039
- kind: conda
  name: iniconfig
  version: 2.0.0
  build: pyhd8ed1ab_0
  subdir: noarch
  noarch: python
  url: https://conda.anaconda.org/conda-forge/noarch/iniconfig-2.0.0-pyhd8ed1ab_0.conda
  sha256: 38740c939b668b36a50ef455b077e8015b8c9cf89860d421b3fff86048f49666
  md5: f800d2da156d08e289b14e87e43c1ae5
  depends:
  - python >=3.7
  license: MIT
  license_family: MIT
  purls:
  - pkg:pypi/iniconfig
  size: 11101
  timestamp: 1673103208955
- kind: conda
  name: jinja2
  version: 3.1.3
  build: pyhd8ed1ab_0
  subdir: noarch
  noarch: python
  url: https://conda.anaconda.org/conda-forge/noarch/jinja2-3.1.3-pyhd8ed1ab_0.conda
  sha256: fd517b7dd3a61eca34f8a6f9f92f306397149cae1204fce72ac3d227107dafdc
  md5: e7d8df6509ba635247ff9aea31134262
  depends:
  - markupsafe >=2.0
  - python >=3.7
  license: BSD-3-Clause
  license_family: BSD
  purls:
  - pkg:pypi/jinja2
  size: 111589
  timestamp: 1704967140287
- kind: conda
  name: jsonpatch
  version: '1.33'
  build: pyhd8ed1ab_0
  subdir: noarch
  noarch: python
  url: https://conda.anaconda.org/conda-forge/noarch/jsonpatch-1.33-pyhd8ed1ab_0.conda
  sha256: fbb17e33ace3225c6416d1604637c1058906b8223da968cc015128985336b2b4
  md5: bfdb7c5c6ad1077c82a69a8642c87aff
  depends:
  - jsonpointer >=1.9
  - python >=3.8
  license: BSD-3-Clause
  license_family: BSD
  purls:
  - pkg:pypi/jsonpatch
  size: 17366
  timestamp: 1695536420928
- kind: conda
  name: jsonpointer
  version: '2.4'
  build: py312h2e8e312_3
  build_number: 3
  subdir: win-64
  url: https://conda.anaconda.org/conda-forge/win-64/jsonpointer-2.4-py312h2e8e312_3.conda
  sha256: 98d86d5ccb3a95da2cd96b394c157aa6fef0d4908b8878c3e2b5931f6bc5fd57
  md5: 9d9572e257bf4559f20629efb0d3511d
  depends:
  - python >=3.12.0rc3,<3.13.0a0
  - python_abi 3.12.* *_cp312
  license: BSD-3-Clause
  license_family: BSD
  purls:
  - pkg:pypi/jsonpointer
  size: 34602
  timestamp: 1695397923441
- kind: conda
  name: jsonpointer
  version: '2.4'
  build: py312h7900ff3_3
  build_number: 3
  subdir: linux-64
  url: https://conda.anaconda.org/conda-forge/linux-64/jsonpointer-2.4-py312h7900ff3_3.conda
  sha256: c211a79cff8aa001a6e14e923c37278231dca7f0970d8db155c4b9e48ac87a5a
  md5: 50f62bdb9b60b13c2f6ae69957342e4d
  depends:
  - python >=3.12.0rc3,<3.13.0a0
  - python_abi 3.12.* *_cp312
  license: BSD-3-Clause
  license_family: BSD
  purls:
  - pkg:pypi/jsonpointer
  size: 18033
  timestamp: 1695397448370
- kind: conda
  name: jsonpointer
  version: '2.4'
  build: py312h81bd7bf_3
  build_number: 3
  subdir: osx-arm64
  url: https://conda.anaconda.org/conda-forge/osx-arm64/jsonpointer-2.4-py312h81bd7bf_3.conda
  sha256: 6cb2d17da9083e05f5ead7902a5cd6ec9567cd3da972c65c03f090515c9fa176
  md5: 327361b24f5348cab04ad9b1f74e831d
  depends:
  - python >=3.12.0rc3,<3.13.0a0
  - python >=3.12.0rc3,<3.13.0a0 *_cpython
  - python_abi 3.12.* *_cp312
  license: BSD-3-Clause
  license_family: BSD
  purls:
  - pkg:pypi/jsonpointer
  size: 18542
  timestamp: 1695397720755
- kind: conda
  name: jsonpointer
  version: '2.4'
  build: py312hb401068_3
  build_number: 3
  subdir: osx-64
  url: https://conda.anaconda.org/conda-forge/osx-64/jsonpointer-2.4-py312hb401068_3.conda
  sha256: 883f6d635e58f49359f393e853e4e0043731fb0ce671283a2024db02a1ebc8f6
  md5: 637aa8f6c1c61f659f1496e9b2dc7552
  depends:
  - python >=3.12.0rc3,<3.13.0a0
  - python_abi 3.12.* *_cp312
  license: BSD-3-Clause
  license_family: BSD
  purls:
  - pkg:pypi/jsonpointer
  size: 18184
  timestamp: 1695397820416
- kind: conda
  name: jsonschema
  version: 4.21.1
  build: pyhd8ed1ab_0
  subdir: noarch
  noarch: python
  url: https://conda.anaconda.org/conda-forge/noarch/jsonschema-4.21.1-pyhd8ed1ab_0.conda
  sha256: c5c1b4e08e91fdd697289015be1a176409b4e63942899a43b276f1f250be8129
  md5: 8a3a3d01629da20befa340919e3dd2c4
  depends:
  - attrs >=22.2.0
  - importlib_resources >=1.4.0
  - jsonschema-specifications >=2023.03.6
  - pkgutil-resolve-name >=1.3.10
  - python >=3.8
  - referencing >=0.28.4
  - rpds-py >=0.7.1
  license: MIT
  license_family: MIT
  purls:
  - pkg:pypi/jsonschema
  size: 72817
  timestamp: 1705707712082
- kind: conda
  name: jsonschema-specifications
  version: 2023.12.1
  build: pyhd8ed1ab_0
  subdir: noarch
  noarch: python
  url: https://conda.anaconda.org/conda-forge/noarch/jsonschema-specifications-2023.12.1-pyhd8ed1ab_0.conda
  sha256: a9630556ddc3121c0be32f4cbf792dd9102bd380d5cd81d57759d172cf0c2da2
  md5: a0e4efb5f35786a05af4809a2fb1f855
  depends:
  - importlib_resources >=1.4.0
  - python >=3.8
  - referencing >=0.31.0
  license: MIT
  license_family: MIT
  purls:
  - pkg:pypi/jsonschema-specifications
  size: 16431
  timestamp: 1703778502971
- kind: conda
  name: keyutils
  version: 1.6.1
  build: h166bdaf_0
  subdir: linux-64
  url: https://conda.anaconda.org/conda-forge/linux-64/keyutils-1.6.1-h166bdaf_0.tar.bz2
  sha256: 150c05a6e538610ca7c43beb3a40d65c90537497a4f6a5f4d15ec0451b6f5ebb
  md5: 30186d27e2c9fa62b45fb1476b7200e3
  depends:
  - libgcc-ng >=10.3.0
  license: LGPL-2.1-or-later
  purls: []
  size: 117831
  timestamp: 1646151697040
- kind: conda
  name: krb5
  version: 1.21.2
  build: h659d440_0
  subdir: linux-64
  url: https://conda.anaconda.org/conda-forge/linux-64/krb5-1.21.2-h659d440_0.conda
  sha256: 259bfaae731989b252b7d2228c1330ef91b641c9d68ff87dae02cbae682cb3e4
  md5: cd95826dbd331ed1be26bdf401432844
  depends:
  - keyutils >=1.6.1,<2.0a0
  - libedit >=3.1.20191231,<3.2.0a0
  - libedit >=3.1.20191231,<4.0a0
  - libgcc-ng >=12
  - libstdcxx-ng >=12
  - openssl >=3.1.2,<4.0a0
  license: MIT
  license_family: MIT
  purls: []
  size: 1371181
  timestamp: 1692097755782
- kind: conda
  name: krb5
  version: 1.21.2
  build: h92f50d5_0
  subdir: osx-arm64
  url: https://conda.anaconda.org/conda-forge/osx-arm64/krb5-1.21.2-h92f50d5_0.conda
  sha256: 70bdb9b4589ec7c7d440e485ae22b5a352335ffeb91a771d4c162996c3070875
  md5: 92f1cff174a538e0722bf2efb16fc0b2
  depends:
  - libcxx >=15.0.7
  - libedit >=3.1.20191231,<3.2.0a0
  - libedit >=3.1.20191231,<4.0a0
  - openssl >=3.1.2,<4.0a0
  license: MIT
  license_family: MIT
  purls: []
  size: 1195575
  timestamp: 1692098070699
- kind: conda
  name: krb5
  version: 1.21.2
  build: hb884880_0
  subdir: osx-64
  url: https://conda.anaconda.org/conda-forge/osx-64/krb5-1.21.2-hb884880_0.conda
  sha256: 081ae2008a21edf57c048f331a17c65d1ccb52d6ca2f87ee031a73eff4dc0fc6
  md5: 80505a68783f01dc8d7308c075261b2f
  depends:
  - libcxx >=15.0.7
  - libedit >=3.1.20191231,<3.2.0a0
  - libedit >=3.1.20191231,<4.0a0
  - openssl >=3.1.2,<4.0a0
  license: MIT
  license_family: MIT
  purls: []
  size: 1183568
  timestamp: 1692098004387
- kind: conda
  name: krb5
  version: 1.21.2
  build: heb0366b_0
  subdir: win-64
  url: https://conda.anaconda.org/conda-forge/win-64/krb5-1.21.2-heb0366b_0.conda
  sha256: 6002adff9e3dcfc9732b861730cb9e33d45fd76b2035b2cdb4e6daacb8262c0b
  md5: 6e8b0f22b4eef3b3cb3849bb4c3d47f9
  depends:
  - openssl >=3.1.2,<4.0a0
  - ucrt >=10.0.20348.0
  - vc >=14.2,<15
  - vc14_runtime >=14.29.30139
  license: MIT
  license_family: MIT
  purls: []
  size: 710894
  timestamp: 1692098129546
- kind: conda
  name: ld64
  version: '711'
  build: h4c6efb1_0
  subdir: osx-arm64
  url: https://conda.anaconda.org/conda-forge/osx-arm64/ld64-711-h4c6efb1_0.conda
  sha256: 467371e8dbd4fc99f507024c3d10c0ac4a8528286e9507a1f365e26cb90f4df0
  md5: 289df626863e8c720c3aa220964378cc
  depends:
  - ld64_osx-arm64 711 h5e7191b_0
  - libllvm18 >=18.1.1,<18.2.0a0
  constrains:
  - cctools 986.*
  - cctools_osx-arm64 986.*
  license: APSL-2.0
  license_family: Other
  purls: []
  size: 18678
  timestamp: 1710484665887
- kind: conda
  name: ld64
  version: '711'
  build: h4e51db5_0
  subdir: osx-64
  url: https://conda.anaconda.org/conda-forge/osx-64/ld64-711-h4e51db5_0.conda
  sha256: 230be4e751f17fa1ccc15066086d1726d1d223e98f8337f435b4472bfe00436b
  md5: cc84dae1a60ee59f6098f93b76d74b60
  depends:
  - ld64_osx-64 711 had5d0d3_0
  - libllvm18 >=18.1.1,<18.2.0a0
  constrains:
  - cctools_osx-64 986.*
  - cctools 986.*
  license: APSL-2.0
  license_family: Other
  purls: []
  size: 18568
  timestamp: 1710484499499
- kind: conda
  name: ld64_osx-64
  version: '711'
  build: had5d0d3_0
  subdir: osx-64
  url: https://conda.anaconda.org/conda-forge/osx-64/ld64_osx-64-711-had5d0d3_0.conda
  sha256: 14d3fd593a7fd1cc472167dc00fd1d3176b8ce9dfc9b9d003359ecde4ded7459
  md5: cb63e1d1e11a1fffad54333330486ddd
  depends:
  - libcxx
  - libllvm18 >=18.1.1,<18.2.0a0
  - sigtool
  - tapi >=1100.0.11,<1101.0a0
  constrains:
  - cctools_osx-64 986.*
  - ld 711.*
  - cctools 986.*
  - clang >=18.1.1,<19.0a0
  license: APSL-2.0
  license_family: Other
  purls: []
  size: 1071472
  timestamp: 1710484364960
- kind: conda
  name: ld64_osx-arm64
  version: '711'
  build: h5e7191b_0
  subdir: osx-arm64
  url: https://conda.anaconda.org/conda-forge/osx-arm64/ld64_osx-arm64-711-h5e7191b_0.conda
  sha256: 82f964dcff2052b327762ca44651407451ad396a1540c664928841c72b7cf3c0
  md5: c751b76ae8112e3d516831063da179cc
  depends:
  - libcxx
  - libllvm18 >=18.1.1,<18.2.0a0
  - sigtool
  - tapi >=1100.0.11,<1101.0a0
  constrains:
  - ld 711.*
  - cctools 986.*
  - cctools_osx-arm64 986.*
  - clang >=18.1.1,<19.0a0
  license: APSL-2.0
  license_family: Other
  purls: []
  size: 1064448
  timestamp: 1710484550965
- kind: conda
  name: ld_impl_linux-64
  version: '2.40'
  build: h41732ed_0
  subdir: linux-64
  url: https://conda.anaconda.org/conda-forge/linux-64/ld_impl_linux-64-2.40-h41732ed_0.conda
  sha256: f6cc89d887555912d6c61b295d398cff9ec982a3417d38025c45d5dd9b9e79cd
  md5: 7aca3059a1729aa76c597603f10b0dd3
  constrains:
  - binutils_impl_linux-64 2.40
  license: GPL-3.0-only
  license_family: GPL
  purls: []
  size: 704696
  timestamp: 1674833944779
- kind: conda
  name: ld_impl_linux-64
  version: '2.40'
  build: hf3520f5_7
  build_number: 7
  subdir: linux-64
  url: https://conda.anaconda.org/conda-forge/linux-64/ld_impl_linux-64-2.40-hf3520f5_7.conda
  sha256: 764b6950aceaaad0c67ef925417594dd14cd2e22fff864aeef455ac259263d15
  md5: b80f2f396ca2c28b8c14c437a4ed1e74
  constrains:
  - binutils_impl_linux-64 2.40
  license: GPL-3.0-only
  license_family: GPL
  size: 707602
  timestamp: 1718625640445
- kind: conda
  name: libarchive
  version: 3.7.2
  build: h2aa1ff5_1
  build_number: 1
  subdir: linux-64
  url: https://conda.anaconda.org/conda-forge/linux-64/libarchive-3.7.2-h2aa1ff5_1.conda
  sha256: 340ed0bb02fe26a2b2e29cedf6559e2999b820f434e745c108e788d629ae4b17
  md5: 3bf887827d1968275978361a6e405e4f
  depends:
  - bzip2 >=1.0.8,<2.0a0
  - libgcc-ng >=12
  - libxml2 >=2.12.2,<3.0.0a0
  - libzlib >=1.2.13,<1.3.0a0
  - lz4-c >=1.9.3,<1.10.0a0
  - lzo >=2.10,<3.0a0
  - openssl >=3.2.0,<4.0a0
  - xz >=5.2.6,<6.0a0
  - zstd >=1.5.5,<1.6.0a0
  license: BSD-2-Clause
  license_family: BSD
  purls: []
  size: 866168
  timestamp: 1701994227275
- kind: conda
  name: libarchive
  version: 3.7.2
  build: h313118b_1
  build_number: 1
  subdir: win-64
  url: https://conda.anaconda.org/conda-forge/win-64/libarchive-3.7.2-h313118b_1.conda
  sha256: 8dd608299e8bc56e0337c6653028e552fea8b952af10fbcc2f4008274add11a1
  md5: 4b84938cdb30e9cc2dc413208e917e11
  depends:
  - bzip2 >=1.0.8,<2.0a0
  - libxml2 >=2.12.2,<3.0.0a0
  - libzlib >=1.2.13,<1.3.0a0
  - lz4-c >=1.9.3,<1.10.0a0
  - lzo >=2.10,<3.0a0
  - openssl >=3.2.0,<4.0a0
  - ucrt >=10.0.20348.0
  - vc >=14.2,<15
  - vc14_runtime >=14.29.30139
  - xz >=5.2.6,<6.0a0
  - zstd >=1.5.5,<1.6.0a0
  license: BSD-2-Clause
  license_family: BSD
  purls: []
  size: 964623
  timestamp: 1701994828221
- kind: conda
  name: libarchive
  version: 3.7.2
  build: hcacb583_1
  build_number: 1
  subdir: osx-arm64
  url: https://conda.anaconda.org/conda-forge/osx-arm64/libarchive-3.7.2-hcacb583_1.conda
  sha256: 307dd9984deccab782a834022a708ba070950d3d0f3b370ce9331ad1db013576
  md5: 1c8c447ce71bf5f769674b621142a73a
  depends:
  - bzip2 >=1.0.8,<2.0a0
  - libiconv >=1.17,<2.0a0
  - libxml2 >=2.12.2,<3.0.0a0
  - libzlib >=1.2.13,<1.3.0a0
  - lz4-c >=1.9.3,<1.10.0a0
  - lzo >=2.10,<3.0a0
  - openssl >=3.2.0,<4.0a0
  - xz >=5.2.6,<6.0a0
  - zstd >=1.5.5,<1.6.0a0
  license: BSD-2-Clause
  license_family: BSD
  purls: []
  size: 783812
  timestamp: 1701994487530
- kind: conda
  name: libarchive
  version: 3.7.2
  build: hd35d340_1
  build_number: 1
  subdir: osx-64
  url: https://conda.anaconda.org/conda-forge/osx-64/libarchive-3.7.2-hd35d340_1.conda
  sha256: f458515a49c56e117e05fe607493b7683a7bf06d2a625b59e378dbbf7f308895
  md5: 8c7b79b20a67287a87b39df8a8c8dcc4
  depends:
  - bzip2 >=1.0.8,<2.0a0
  - libiconv >=1.17,<2.0a0
  - libxml2 >=2.12.2,<3.0.0a0
  - libzlib >=1.2.13,<1.3.0a0
  - lz4-c >=1.9.3,<1.10.0a0
  - lzo >=2.10,<3.0a0
  - openssl >=3.2.0,<4.0a0
  - xz >=5.2.6,<6.0a0
  - zstd >=1.5.5,<1.6.0a0
  license: BSD-2-Clause
  license_family: BSD
  purls: []
  size: 745686
  timestamp: 1701994485309
- kind: conda
  name: libcurl
  version: 8.7.1
  build: h2d989ff_0
  subdir: osx-arm64
  url: https://conda.anaconda.org/conda-forge/osx-arm64/libcurl-8.7.1-h2d989ff_0.conda
  sha256: 973ac9368efca712a8fd19fe68524d7d9a3087fd88ad6b7fcdf60c3d2e19a498
  md5: 34b9171710f0d9bf093d55bdc36ff355
  depends:
  - krb5 >=1.21.2,<1.22.0a0
  - libnghttp2 >=1.58.0,<2.0a0
  - libssh2 >=1.11.0,<2.0a0
  - libzlib >=1.2.13,<1.3.0a0
  - openssl >=3.2.1,<4.0a0
  - zstd >=1.5.5,<1.6.0a0
  license: curl
  license_family: MIT
  purls: []
  size: 358080
  timestamp: 1711548548174
- kind: conda
  name: libcurl
  version: 8.7.1
  build: h726d00d_0
  subdir: osx-64
  url: https://conda.anaconda.org/conda-forge/osx-64/libcurl-8.7.1-h726d00d_0.conda
  sha256: 06cb1bd3bbaf905213777d6ade190ac4c7fb7a20dfe0cf901c977dbbc6cec265
  md5: fa58e5eaa12006bc3289a71357bef167
  depends:
  - krb5 >=1.21.2,<1.22.0a0
  - libnghttp2 >=1.58.0,<2.0a0
  - libssh2 >=1.11.0,<2.0a0
  - libzlib >=1.2.13,<1.3.0a0
  - openssl >=3.2.1,<4.0a0
  - zstd >=1.5.5,<1.6.0a0
  license: curl
  license_family: MIT
  purls: []
  size: 378176
  timestamp: 1711548390530
- kind: conda
  name: libcurl
  version: 8.7.1
  build: hca28451_0
  subdir: linux-64
  url: https://conda.anaconda.org/conda-forge/linux-64/libcurl-8.7.1-hca28451_0.conda
  sha256: 82a75e9a5d9ee5b2f487d850ec5d4edc18a56eb9527608a95a916c40baae3843
  md5: 755c7f876815003337d2c61ff5d047e5
  depends:
  - krb5 >=1.21.2,<1.22.0a0
  - libgcc-ng >=12
  - libnghttp2 >=1.58.0,<2.0a0
  - libssh2 >=1.11.0,<2.0a0
  - libzlib >=1.2.13,<1.3.0a0
  - openssl >=3.2.1,<4.0a0
  - zstd >=1.5.5,<1.6.0a0
  license: curl
  license_family: MIT
  purls: []
  size: 398293
  timestamp: 1711548114077
- kind: conda
  name: libcurl
  version: 8.7.1
  build: hd5e4a3a_0
  subdir: win-64
  url: https://conda.anaconda.org/conda-forge/win-64/libcurl-8.7.1-hd5e4a3a_0.conda
  sha256: 8dd272362e2aeb1d4f49333ff57e07eb4da2bbabce20110a2416df9152ba03e0
  md5: 3396aff340d0903e8814c2852d631e4e
  depends:
  - krb5 >=1.21.2,<1.22.0a0
  - libssh2 >=1.11.0,<2.0a0
  - libzlib >=1.2.13,<1.3.0a0
  - ucrt >=10.0.20348.0
  - vc >=14.2,<15
  - vc14_runtime >=14.29.30139
  license: curl
  license_family: MIT
  purls: []
  size: 331262
  timestamp: 1711548608132
- kind: conda
  name: libcxx
  version: 16.0.6
  build: h4653b0c_0
  subdir: osx-arm64
  url: https://conda.anaconda.org/conda-forge/osx-arm64/libcxx-16.0.6-h4653b0c_0.conda
  sha256: 11d3fb51c14832d9e4f6d84080a375dec21ea8a3a381a1910e67ff9cedc20355
  md5: 9d7d724faf0413bf1dbc5a85935700c8
  license: Apache-2.0 WITH LLVM-exception
  license_family: Apache
  purls: []
  size: 1160232
  timestamp: 1686896993785
- kind: conda
  name: libcxx
  version: 16.0.6
  build: hd57cbcb_0
  subdir: osx-64
  url: https://conda.anaconda.org/conda-forge/osx-64/libcxx-16.0.6-hd57cbcb_0.conda
  sha256: 9063271847cf05f3a6cc6cae3e7f0ced032ab5f3a3c9d3f943f876f39c5c2549
  md5: 7d6972792161077908b62971802f289a
  license: Apache-2.0 WITH LLVM-exception
  license_family: Apache
  purls: []
  size: 1142172
  timestamp: 1686896907750
- kind: conda
  name: libcxx
  version: 18.1.8
  build: h167917d_0
  subdir: osx-arm64
  url: https://conda.anaconda.org/conda-forge/osx-arm64/libcxx-18.1.8-h167917d_0.conda
  sha256: a598062f2d1522fc3727c16620fbc2bc913c1069342671428a92fcf4eb02ec12
  md5: c891c2eeabd7d67fbc38e012cc6045d6
  depends:
  - __osx >=11.0
  license: Apache-2.0 WITH LLVM-exception
  license_family: Apache
  size: 1219441
  timestamp: 1720589623297
- kind: conda
  name: libcxx
  version: 18.1.8
  build: hef8daea_0
  subdir: osx-64
  url: https://conda.anaconda.org/conda-forge/osx-64/libcxx-18.1.8-hef8daea_0.conda
  sha256: d5e7755fe7175e6632179801f2e71c67eec033f1610a48e14510df679c038aa3
  md5: 4101cde4241c92aeac310d65e6791579
  depends:
  - __osx >=10.13
  license: Apache-2.0 WITH LLVM-exception
  license_family: Apache
  size: 1396919
  timestamp: 1720589431855
- kind: conda
  name: libedit
  version: 3.1.20191231
  build: h0678c8f_2
  build_number: 2
  subdir: osx-64
  url: https://conda.anaconda.org/conda-forge/osx-64/libedit-3.1.20191231-h0678c8f_2.tar.bz2
  sha256: dbd3c3f2eca1d21c52e4c03b21930bbce414c4592f8ce805801575b9e9256095
  md5: 6016a8a1d0e63cac3de2c352cd40208b
  depends:
  - ncurses >=6.2,<7.0.0a0
  license: BSD-2-Clause
  license_family: BSD
  purls: []
  size: 105382
  timestamp: 1597616576726
- kind: conda
  name: libedit
  version: 3.1.20191231
  build: hc8eb9b7_2
  build_number: 2
  subdir: osx-arm64
  url: https://conda.anaconda.org/conda-forge/osx-arm64/libedit-3.1.20191231-hc8eb9b7_2.tar.bz2
  sha256: 3912636197933ecfe4692634119e8644904b41a58f30cad9d1fc02f6ba4d9fca
  md5: 30e4362988a2623e9eb34337b83e01f9
  depends:
  - ncurses >=6.2,<7.0.0a0
  license: BSD-2-Clause
  license_family: BSD
  purls: []
  size: 96607
  timestamp: 1597616630749
- kind: conda
  name: libedit
  version: 3.1.20191231
  build: he28a2e2_2
  build_number: 2
  subdir: linux-64
  url: https://conda.anaconda.org/conda-forge/linux-64/libedit-3.1.20191231-he28a2e2_2.tar.bz2
  sha256: a57d37c236d8f7c886e01656f4949d9dcca131d2a0728609c6f7fa338b65f1cf
  md5: 4d331e44109e3f0e19b4cb8f9b82f3e1
  depends:
  - libgcc-ng >=7.5.0
  - ncurses >=6.2,<7.0.0a0
  license: BSD-2-Clause
  license_family: BSD
  purls: []
  size: 123878
  timestamp: 1597616541093
- kind: conda
  name: libev
  version: '4.33'
  build: h10d778d_2
  build_number: 2
  subdir: osx-64
  url: https://conda.anaconda.org/conda-forge/osx-64/libev-4.33-h10d778d_2.conda
  sha256: 0d238488564a7992942aa165ff994eca540f687753b4f0998b29b4e4d030ff43
  md5: 899db79329439820b7e8f8de41bca902
  license: BSD-2-Clause
  license_family: BSD
  purls: []
  size: 106663
  timestamp: 1702146352558
- kind: conda
  name: libev
  version: '4.33'
  build: h93a5062_2
  build_number: 2
  subdir: osx-arm64
  url: https://conda.anaconda.org/conda-forge/osx-arm64/libev-4.33-h93a5062_2.conda
  sha256: 95cecb3902fbe0399c3a7e67a5bed1db813e5ab0e22f4023a5e0f722f2cc214f
  md5: 36d33e440c31857372a72137f78bacf5
  license: BSD-2-Clause
  license_family: BSD
  purls: []
  size: 107458
  timestamp: 1702146414478
- kind: conda
  name: libev
  version: '4.33'
  build: hd590300_2
  build_number: 2
  subdir: linux-64
  url: https://conda.anaconda.org/conda-forge/linux-64/libev-4.33-hd590300_2.conda
  sha256: 1cd6048169fa0395af74ed5d8f1716e22c19a81a8a36f934c110ca3ad4dd27b4
  md5: 172bf1cd1ff8629f2b1179945ed45055
  depends:
  - libgcc-ng >=12
  license: BSD-2-Clause
  license_family: BSD
  purls: []
  size: 112766
  timestamp: 1702146165126
- kind: conda
  name: libexpat
  version: 2.6.2
  build: h59595ed_0
  subdir: linux-64
  url: https://conda.anaconda.org/conda-forge/linux-64/libexpat-2.6.2-h59595ed_0.conda
  sha256: 331bb7c7c05025343ebd79f86ae612b9e1e74d2687b8f3179faec234f986ce19
  md5: e7ba12deb7020dd080c6c70e7b6f6a3d
  depends:
  - libgcc-ng >=12
  constrains:
  - expat 2.6.2.*
  license: MIT
  license_family: MIT
  size: 73730
  timestamp: 1710362120304
- kind: conda
  name: libexpat
  version: 2.6.2
  build: h63175ca_0
  subdir: win-64
  url: https://conda.anaconda.org/conda-forge/win-64/libexpat-2.6.2-h63175ca_0.conda
  sha256: 79f612f75108f3e16bbdc127d4885bb74729cf66a8702fca0373dad89d40c4b7
  md5: bc592d03f62779511d392c175dcece64
  constrains:
  - expat 2.6.2.*
  license: MIT
  license_family: MIT
  size: 139224
  timestamp: 1710362609641
- kind: conda
  name: libexpat
  version: 2.6.2
  build: h73e2aa4_0
  subdir: osx-64
  url: https://conda.anaconda.org/conda-forge/osx-64/libexpat-2.6.2-h73e2aa4_0.conda
  sha256: a188a77b275d61159a32ab547f7d17892226e7dac4518d2c6ac3ac8fc8dfde92
  md5: 3d1d51c8f716d97c864d12f7af329526
  constrains:
  - expat 2.6.2.*
  license: MIT
  license_family: MIT
  size: 69246
  timestamp: 1710362566073
- kind: conda
  name: libexpat
  version: 2.6.2
  build: hebf3989_0
  subdir: osx-arm64
  url: https://conda.anaconda.org/conda-forge/osx-arm64/libexpat-2.6.2-hebf3989_0.conda
  sha256: ba7173ac30064ea901a4c9fb5a51846dcc25512ceb565759be7d18cbf3e5415e
  md5: e3cde7cfa87f82f7cb13d482d5e0ad09
  constrains:
  - expat 2.6.2.*
  license: MIT
  license_family: MIT
  size: 63655
  timestamp: 1710362424980
- kind: conda
  name: libffi
  version: 3.4.2
  build: h0d85af4_5
  build_number: 5
  subdir: osx-64
  url: https://conda.anaconda.org/conda-forge/osx-64/libffi-3.4.2-h0d85af4_5.tar.bz2
  sha256: 7a2d27a936ceee6942ea4d397f9c7d136f12549d86f7617e8b6bad51e01a941f
  md5: ccb34fb14960ad8b125962d3d79b31a9
  license: MIT
  license_family: MIT
  size: 51348
  timestamp: 1636488394370
- kind: conda
  name: libffi
  version: 3.4.2
  build: h3422bc3_5
  build_number: 5
  subdir: osx-arm64
  url: https://conda.anaconda.org/conda-forge/osx-arm64/libffi-3.4.2-h3422bc3_5.tar.bz2
  sha256: 41b3d13efb775e340e4dba549ab5c029611ea6918703096b2eaa9c015c0750ca
  md5: 086914b672be056eb70fd4285b6783b6
  license: MIT
  license_family: MIT
  size: 39020
  timestamp: 1636488587153
- kind: conda
  name: libffi
  version: 3.4.2
  build: h7f98852_5
  build_number: 5
  subdir: linux-64
  url: https://conda.anaconda.org/conda-forge/linux-64/libffi-3.4.2-h7f98852_5.tar.bz2
  sha256: ab6e9856c21709b7b517e940ae7028ae0737546122f83c2aa5d692860c3b149e
  md5: d645c6d2ac96843a2bfaccd2d62b3ac3
  depends:
  - libgcc-ng >=9.4.0
  license: MIT
  license_family: MIT
  size: 58292
  timestamp: 1636488182923
- kind: conda
  name: libffi
  version: 3.4.2
  build: h8ffe710_5
  build_number: 5
  subdir: win-64
  url: https://conda.anaconda.org/conda-forge/win-64/libffi-3.4.2-h8ffe710_5.tar.bz2
  sha256: 1951ab740f80660e9bc07d2ed3aefb874d78c107264fd810f24a1a6211d4b1a5
  md5: 2c96d1b6915b408893f9472569dee135
  depends:
  - vc >=14.1,<15.0a0
  - vs2015_runtime >=14.16.27012
  license: MIT
  license_family: MIT
  size: 42063
  timestamp: 1636489106777
- kind: conda
  name: libgcc-ng
  version: 13.2.0
  build: h807b86a_5
  build_number: 5
  subdir: linux-64
  url: https://conda.anaconda.org/conda-forge/linux-64/libgcc-ng-13.2.0-h807b86a_5.conda
  sha256: d32f78bfaac282cfe5205f46d558704ad737b8dbf71f9227788a5ca80facaba4
  md5: d4ff227c46917d3b4565302a2bbb276b
  depends:
  - _libgcc_mutex 0.1 conda_forge
  - _openmp_mutex >=4.5
  constrains:
  - libgomp 13.2.0 h807b86a_5
  license: GPL-3.0-only WITH GCC-exception-3.1
  license_family: GPL
  purls: []
  size: 770506
  timestamp: 1706819192021
- kind: conda
  name: libgcc-ng
  version: 14.1.0
  build: h77fa898_0
  subdir: linux-64
  url: https://conda.anaconda.org/conda-forge/linux-64/libgcc-ng-14.1.0-h77fa898_0.conda
  sha256: b8e869ac96591cda2704bf7e77a301025e405227791a0bddf14a3dac65125538
  md5: ca0fad6a41ddaef54a153b78eccb5037
  depends:
  - _libgcc_mutex 0.1 conda_forge
  - _openmp_mutex >=4.5
  constrains:
  - libgomp 14.1.0 h77fa898_0
  license: GPL-3.0-only WITH GCC-exception-3.1
  license_family: GPL
  size: 842109
  timestamp: 1719538896937
- kind: conda
  name: libgomp
  version: 13.2.0
  build: h807b86a_5
  build_number: 5
  subdir: linux-64
  url: https://conda.anaconda.org/conda-forge/linux-64/libgomp-13.2.0-h807b86a_5.conda
  sha256: 0d3d4b1b0134283ea02d58e8eb5accf3655464cf7159abf098cc694002f8d34e
  md5: d211c42b9ce49aee3734fdc828731689
  depends:
  - _libgcc_mutex 0.1 conda_forge
  license: GPL-3.0-only WITH GCC-exception-3.1
  license_family: GPL
  purls: []
  size: 419751
  timestamp: 1706819107383
- kind: conda
  name: libgomp
  version: 14.1.0
  build: h77fa898_0
  subdir: linux-64
  url: https://conda.anaconda.org/conda-forge/linux-64/libgomp-14.1.0-h77fa898_0.conda
  sha256: 7699df61a1f6c644b3576a40f54791561f2845983120477a16116b951c9cdb05
  md5: ae061a5ed5f05818acdf9adab72c146d
  depends:
  - _libgcc_mutex 0.1 conda_forge
  license: GPL-3.0-only WITH GCC-exception-3.1
  license_family: GPL
  size: 456925
  timestamp: 1719538796073
- kind: conda
  name: libiconv
  version: '1.17'
  build: h0d3ecfb_2
  build_number: 2
  subdir: osx-arm64
  url: https://conda.anaconda.org/conda-forge/osx-arm64/libiconv-1.17-h0d3ecfb_2.conda
  sha256: bc7de5097b97bcafcf7deaaed505f7ce02f648aac8eccc0d5a47cc599a1d0304
  md5: 69bda57310071cf6d2b86caf11573d2d
  license: LGPL-2.1-only
  purls: []
  size: 676469
  timestamp: 1702682458114
- kind: conda
  name: libiconv
  version: '1.17'
  build: hcfcfb64_2
  build_number: 2
  subdir: win-64
  url: https://conda.anaconda.org/conda-forge/win-64/libiconv-1.17-hcfcfb64_2.conda
  sha256: 5f844dd19b046d43174ad80c6ea75b5d504020e3b63cfbc4ace97b8730d35c7b
  md5: e1eb10b1cca179f2baa3601e4efc8712
  depends:
  - ucrt >=10.0.20348.0
  - vc >=14.2,<15
  - vc14_runtime >=14.29.30139
  license: LGPL-2.1-only
  purls: []
  size: 636146
  timestamp: 1702682547199
- kind: conda
  name: libiconv
  version: '1.17'
  build: hd590300_2
  build_number: 2
  subdir: linux-64
  url: https://conda.anaconda.org/conda-forge/linux-64/libiconv-1.17-hd590300_2.conda
  sha256: 8ac2f6a9f186e76539439e50505d98581472fedb347a20e7d1f36429849f05c9
  md5: d66573916ffcf376178462f1b61c941e
  depends:
  - libgcc-ng >=12
  license: LGPL-2.1-only
  purls: []
  size: 705775
  timestamp: 1702682170569
- kind: conda
  name: libiconv
  version: '1.17'
  build: hd75f5a5_2
  build_number: 2
  subdir: osx-64
  url: https://conda.anaconda.org/conda-forge/osx-64/libiconv-1.17-hd75f5a5_2.conda
  sha256: 23d4923baeca359423a7347c2ed7aaf48c68603df0cf8b87cc94a10b0d4e9a23
  md5: 6c3628d047e151efba7cf08c5e54d1ca
  license: LGPL-2.1-only
  purls: []
  size: 666538
  timestamp: 1702682713201
- kind: conda
  name: liblief
  version: 0.14.1
  build: h3f3aa29_1
  build_number: 1
  subdir: osx-arm64
  url: https://conda.anaconda.org/conda-forge/osx-arm64/liblief-0.14.1-h3f3aa29_1.conda
  sha256: 09ce81a54a7713058f5bf334dcd8e901435cce4eac9db05dcfe73454cab4f813
  md5: ff67fa3d5bb43a834a9bf658b8c0aa6c
  depends:
  - __osx >=11.0
  - libcxx >=16
  license: Apache-2.0
  license_family: Apache
  purls: []
  size: 1547201
  timestamp: 1711564083758
- kind: conda
  name: liblief
  version: 0.14.1
  build: ha0df490_1
  build_number: 1
  subdir: osx-64
  url: https://conda.anaconda.org/conda-forge/osx-64/liblief-0.14.1-ha0df490_1.conda
  sha256: 861cc8e2ab8cf2a65ec1c571ec1dfda1d0cebfd9de9f9eeeb7d95cc3089bbda2
  md5: 0df35a8c33ac32d62561a1280f6496b3
  depends:
  - __osx >=10.13
  - libcxx >=16
  license: Apache-2.0
  license_family: Apache
  purls: []
  size: 1644532
  timestamp: 1711564108311
- kind: conda
  name: liblief
  version: 0.14.1
  build: hac33072_1
  build_number: 1
  subdir: linux-64
  url: https://conda.anaconda.org/conda-forge/linux-64/liblief-0.14.1-hac33072_1.conda
  sha256: 9c43233e6a4dc4732150c5df7f22647f94eebfb0029f864ff08e406eacf4e941
  md5: 2f6a34571bb9e99ecf3486012739e73b
  depends:
  - libgcc-ng >=12
  - libstdcxx-ng >=12
  license: Apache-2.0
  license_family: Apache
  purls: []
  size: 1843928
  timestamp: 1711563126697
- kind: conda
  name: liblief
  version: 0.14.1
  build: he0c23c2_1
  build_number: 1
  subdir: win-64
  url: https://conda.anaconda.org/conda-forge/win-64/liblief-0.14.1-he0c23c2_1.conda
  sha256: aea92e9daa418e3140610246b41ef66738e3edb2a2eb1f1c1ade4ffc28b3406c
  md5: 15a52dcd8d2ddada8f51dd576846bf3e
  depends:
  - ucrt >=10.0.20348.0
  - vc >=14.2,<15
  - vc >=14.3,<15
  - vc14_runtime >=14.29.30139
  - vc14_runtime >=14.38.33130
  license: Apache-2.0
  license_family: Apache
  purls: []
  size: 1565646
  timestamp: 1711563685979
- kind: conda
  name: libllvm18
  version: 18.1.3
  build: h30cc82d_0
  subdir: osx-arm64
  url: https://conda.anaconda.org/conda-forge/osx-arm64/libllvm18-18.1.3-h30cc82d_0.conda
  sha256: 5a8781ab13b163fd028916d050bb209718b14de85493bb7a4b93ea798998b9fe
  md5: fad73e8421bcd0de381d172c2224d3a5
  depends:
  - libcxx >=16
  - libxml2 >=2.12.6,<3.0a0
  - libzlib >=1.2.13,<1.3.0a0
  - zstd >=1.5.5,<1.6.0a0
  license: Apache-2.0 WITH LLVM-exception
  license_family: Apache
  purls: []
  size: 25782519
  timestamp: 1712517407600
- kind: conda
  name: libllvm18
  version: 18.1.3
  build: hbcf5fad_0
  subdir: osx-64
  url: https://conda.anaconda.org/conda-forge/osx-64/libllvm18-18.1.3-hbcf5fad_0.conda
  sha256: bc42a9999c8846f50f5b3bb9a2338caeab34f2d7de8202e3fad7f929f38e3287
  md5: f286e87d892273a1ef3059744c833f91
  depends:
  - libcxx >=16
  - libxml2 >=2.12.6,<3.0a0
  - libzlib >=1.2.13,<1.3.0a0
  - zstd >=1.5.5,<1.6.0a0
  license: Apache-2.0 WITH LLVM-exception
  license_family: Apache
  purls: []
  size: 27580830
  timestamp: 1712517566570
- kind: conda
  name: libmamba
  version: 1.5.8
  build: h3f09ed1_0
  subdir: win-64
  url: https://conda.anaconda.org/conda-forge/win-64/libmamba-1.5.8-h3f09ed1_0.conda
  sha256: 89cb2314f7963e8406a709273e5c940594ff8649f756d64d4fc1b8867df13825
  md5: 2adef6fd3e61ac2f8b31f47159a65bd5
  depends:
  - fmt >=10.2.1,<11.0a0
  - libarchive >=3.7.2,<3.8.0a0
  - libcurl >=8.6.0,<9.0a0
  - libsolv >=0.7.23
  - openssl >=3.2.1,<4.0a0
  - reproc >=14.2,<15.0a0
  - reproc-cpp >=14.2,<15.0a0
  - ucrt >=10.0.20348.0
  - vc >=14.2,<15
  - vc14_runtime >=14.29.30139
  - yaml-cpp >=0.8.0,<0.9.0a0
  - zstd >=1.5.5,<1.6.0a0
  license: BSD-3-Clause
  license_family: BSD
  purls: []
  size: 3586348
  timestamp: 1711395542569
- kind: conda
  name: libmamba
  version: 1.5.8
  build: h90c426b_0
  subdir: osx-arm64
  url: https://conda.anaconda.org/conda-forge/osx-arm64/libmamba-1.5.8-h90c426b_0.conda
  sha256: a6182bd735fe6a8bdd511096931a991b7d431cbfa2358f3aebb98132f063c89d
  md5: e02e82b493ab683be580380193db1b64
  depends:
  - fmt >=10.2.1,<11.0a0
  - libarchive >=3.7.2,<3.8.0a0
  - libcurl >=8.6.0,<9.0a0
  - libcxx >=16
  - libsolv >=0.7.23
  - openssl >=3.2.1,<4.0a0
  - reproc >=14.2,<15.0a0
  - reproc-cpp >=14.2,<15.0a0
  - yaml-cpp >=0.8.0,<0.9.0a0
  - zstd >=1.5.5,<1.6.0a0
  license: BSD-3-Clause
  license_family: BSD
  purls: []
  size: 1201341
  timestamp: 1711395432570
- kind: conda
  name: libmamba
  version: 1.5.8
  build: ha449628_0
  subdir: osx-64
  url: https://conda.anaconda.org/conda-forge/osx-64/libmamba-1.5.8-ha449628_0.conda
  sha256: 48ef28e63407a42f0b0553b64aa0cdeadaa441bd588cd89a4988755baec07654
  md5: f4eafddd38618657afefb7540d4c1a20
  depends:
  - fmt >=10.2.1,<11.0a0
  - libarchive >=3.7.2,<3.8.0a0
  - libcurl >=8.6.0,<9.0a0
  - libcxx >=16
  - libsolv >=0.7.23
  - openssl >=3.2.1,<4.0a0
  - reproc >=14.2,<15.0a0
  - reproc-cpp >=14.2,<15.0a0
  - yaml-cpp >=0.8.0,<0.9.0a0
  - zstd >=1.5.5,<1.6.0a0
  license: BSD-3-Clause
  license_family: BSD
  purls: []
  size: 1298413
  timestamp: 1711395384374
- kind: conda
  name: libmamba
  version: 1.5.8
  build: had39da4_0
  subdir: linux-64
  url: https://conda.anaconda.org/conda-forge/linux-64/libmamba-1.5.8-had39da4_0.conda
  sha256: 79c275862cc084c9f0dc1a13bd42313d48202181d5d64615b3046bf2380ef57d
  md5: def669885dc103d8acb7ac2ac35e0b2f
  depends:
  - fmt >=10.2.1,<11.0a0
  - libarchive >=3.7.2,<3.8.0a0
  - libcurl >=8.6.0,<9.0a0
  - libgcc-ng >=12
  - libsolv >=0.7.23
  - libstdcxx-ng >=12
  - openssl >=3.2.1,<4.0a0
  - reproc >=14.2,<15.0a0
  - reproc-cpp >=14.2,<15.0a0
  - yaml-cpp >=0.8.0,<0.9.0a0
  - zstd >=1.5.5,<1.6.0a0
  license: BSD-3-Clause
  license_family: BSD
  purls: []
  size: 1671126
  timestamp: 1711394919576
- kind: conda
  name: libmambapy
  version: 1.5.8
  build: py312h344e357_0
  subdir: osx-arm64
  url: https://conda.anaconda.org/conda-forge/osx-arm64/libmambapy-1.5.8-py312h344e357_0.conda
  sha256: 7cb94cf454c20cf25cf0c394e812ca7f86ceae47bb45f5b11518dd204f752cf0
  md5: 9167478ca4942d118d3b79f6149c758f
  depends:
  - fmt >=10.2.1,<11.0a0
  - libcxx >=16
  - libmamba 1.5.8 h90c426b_0
  - openssl >=3.2.1,<4.0a0
  - pybind11-abi 4
  - python >=3.12,<3.13.0a0
  - python >=3.12,<3.13.0a0 *_cpython
  - python_abi 3.12.* *_cp312
  - yaml-cpp >=0.8.0,<0.9.0a0
  license: BSD-3-Clause
  license_family: BSD
  purls:
  - pkg:pypi/libmambapy
  size: 255134
  timestamp: 1711395612039
- kind: conda
  name: libmambapy
  version: 1.5.8
  build: py312h66cf91f_0
  subdir: win-64
  url: https://conda.anaconda.org/conda-forge/win-64/libmambapy-1.5.8-py312h66cf91f_0.conda
  sha256: 6e27057b03d816b7992b7fa10df62b95ddfae596aade74802e9b2ec09792ca57
  md5: f29a796cc77bd964b396144103dc0c13
  depends:
  - fmt >=10.2.1,<11.0a0
  - libmamba 1.5.8 h3f09ed1_0
  - openssl >=3.2.1,<4.0a0
  - pybind11-abi 4
  - python >=3.12,<3.13.0a0
  - python_abi 3.12.* *_cp312
  - ucrt >=10.0.20348.0
  - vc >=14.2,<15
  - vc14_runtime >=14.29.30139
  - yaml-cpp >=0.8.0,<0.9.0a0
  license: BSD-3-Clause
  license_family: BSD
  purls:
  - pkg:pypi/libmambapy
  size: 634593
  timestamp: 1711396223183
- kind: conda
  name: libmambapy
  version: 1.5.8
  build: py312h67f5953_0
  subdir: osx-64
  url: https://conda.anaconda.org/conda-forge/osx-64/libmambapy-1.5.8-py312h67f5953_0.conda
  sha256: cb3f1fe02ef2c6bb39129e43af7dfcf1a3d98a4d4c21e5eed5a1f3ef1c0557fb
  md5: c7d0f9c38601b87f6ebb0ba00fb02e5c
  depends:
  - fmt >=10.2.1,<11.0a0
  - libcxx >=16
  - libmamba 1.5.8 ha449628_0
  - openssl >=3.2.1,<4.0a0
  - pybind11-abi 4
  - python >=3.12,<3.13.0a0
  - python_abi 3.12.* *_cp312
  - yaml-cpp >=0.8.0,<0.9.0a0
  license: BSD-3-Clause
  license_family: BSD
  purls:
  - pkg:pypi/libmambapy
  size: 272088
  timestamp: 1711395982732
- kind: conda
  name: libmambapy
  version: 1.5.8
  build: py312hd9e9ff6_0
  subdir: linux-64
  url: https://conda.anaconda.org/conda-forge/linux-64/libmambapy-1.5.8-py312hd9e9ff6_0.conda
  sha256: 429c8fd6f7be1040a52cedaa8cd7aa02a42ccc8a27baa0a4394516401e9d7b28
  md5: ab74748421323fd59d9fda55e45b979e
  depends:
  - fmt >=10.2.1,<11.0a0
  - libgcc-ng >=12
  - libmamba 1.5.8 had39da4_0
  - libstdcxx-ng >=12
  - openssl >=3.2.1,<4.0a0
  - pybind11-abi 4
  - python >=3.12,<3.13.0a0
  - python_abi 3.12.* *_cp312
  - yaml-cpp >=0.8.0,<0.9.0a0
  license: BSD-3-Clause
  license_family: BSD
  purls:
  - pkg:pypi/libmambapy
  size: 306497
  timestamp: 1711395345839
- kind: conda
  name: libnghttp2
  version: 1.58.0
  build: h47da74e_1
  build_number: 1
  subdir: linux-64
  url: https://conda.anaconda.org/conda-forge/linux-64/libnghttp2-1.58.0-h47da74e_1.conda
  sha256: 1910c5306c6aa5bcbd623c3c930c440e9c77a5a019008e1487810e3c1d3716cb
  md5: 700ac6ea6d53d5510591c4344d5c989a
  depends:
  - c-ares >=1.23.0,<2.0a0
  - libev >=4.33,<4.34.0a0
  - libev >=4.33,<5.0a0
  - libgcc-ng >=12
  - libstdcxx-ng >=12
  - libzlib >=1.2.13,<1.3.0a0
  - openssl >=3.2.0,<4.0a0
  license: MIT
  license_family: MIT
  purls: []
  size: 631936
  timestamp: 1702130036271
- kind: conda
  name: libnghttp2
  version: 1.58.0
  build: h64cf6d3_1
  build_number: 1
  subdir: osx-64
  url: https://conda.anaconda.org/conda-forge/osx-64/libnghttp2-1.58.0-h64cf6d3_1.conda
  sha256: 412fd768e787e586602f8e9ea52bf089f3460fc630f6987f0cbd89b70e9a4380
  md5: faecc55c2a8155d9ff1c0ff9a0fef64f
  depends:
  - __osx >=10.9
  - c-ares >=1.23.0,<2.0a0
  - libcxx >=16.0.6
  - libev >=4.33,<4.34.0a0
  - libev >=4.33,<5.0a0
  - libzlib >=1.2.13,<1.3.0a0
  - openssl >=3.2.0,<4.0a0
  license: MIT
  license_family: MIT
  purls: []
  size: 599736
  timestamp: 1702130398536
- kind: conda
  name: libnghttp2
  version: 1.58.0
  build: ha4dd798_1
  build_number: 1
  subdir: osx-arm64
  url: https://conda.anaconda.org/conda-forge/osx-arm64/libnghttp2-1.58.0-ha4dd798_1.conda
  sha256: fc97aaaf0c6d0f508be313d86c2705b490998d382560df24be918b8e977802cd
  md5: 1813e066bfcef82de579a0be8a766df4
  depends:
  - __osx >=10.9
  - c-ares >=1.23.0,<2.0a0
  - libcxx >=16.0.6
  - libev >=4.33,<4.34.0a0
  - libev >=4.33,<5.0a0
  - libzlib >=1.2.13,<1.3.0a0
  - openssl >=3.2.0,<4.0a0
  license: MIT
  license_family: MIT
  purls: []
  size: 565451
  timestamp: 1702130473930
- kind: conda
  name: libnsl
  version: 2.0.1
  build: hd590300_0
  subdir: linux-64
  url: https://conda.anaconda.org/conda-forge/linux-64/libnsl-2.0.1-hd590300_0.conda
  sha256: 26d77a3bb4dceeedc2a41bd688564fe71bf2d149fdcf117049970bc02ff1add6
  md5: 30fd6e37fe21f86f4bd26d6ee73eeec7
  depends:
  - libgcc-ng >=12
  license: LGPL-2.1-only
  license_family: GPL
  size: 33408
  timestamp: 1697359010159
- kind: conda
  name: libsodium
  version: 1.0.18
  build: h27ca646_1
  build_number: 1
  subdir: osx-arm64
  url: https://conda.anaconda.org/conda-forge/osx-arm64/libsodium-1.0.18-h27ca646_1.tar.bz2
  sha256: 1d95fe5e5e6a0700669aab454b2a32f97289c9ed8d1f7667c2ba98327a6f05bc
  md5: 90859688dbca4735b74c02af14c4c793
  license: ISC
  purls: []
  size: 324912
  timestamp: 1605135878892
- kind: conda
  name: libsodium
  version: 1.0.18
  build: h36c2ea0_1
  build_number: 1
  subdir: linux-64
  url: https://conda.anaconda.org/conda-forge/linux-64/libsodium-1.0.18-h36c2ea0_1.tar.bz2
  sha256: 53da0c8b79659df7b53eebdb80783503ce72fb4b10ed6e9e05cc0e9e4207a130
  md5: c3788462a6fbddafdb413a9f9053e58d
  depends:
  - libgcc-ng >=7.5.0
  license: ISC
  purls: []
  size: 374999
  timestamp: 1605135674116
- kind: conda
  name: libsodium
  version: 1.0.18
  build: hbcb3906_1
  build_number: 1
  subdir: osx-64
  url: https://conda.anaconda.org/conda-forge/osx-64/libsodium-1.0.18-hbcb3906_1.tar.bz2
  sha256: 2da45f14e3d383b4b9e3a8bacc95cd2832aac2dbf9fbc70d255d384a310c5660
  md5: 24632c09ed931af617fe6d5292919cab
  license: ISC
  purls: []
  size: 528765
  timestamp: 1605135849110
- kind: conda
  name: libsolv
  version: 0.7.28
  build: h1059232_2
  build_number: 2
  subdir: osx-arm64
  url: https://conda.anaconda.org/conda-forge/osx-arm64/libsolv-0.7.28-h1059232_2.conda
  sha256: fd83e17e0f71cba0eeecffd6dd7bb0b0b39ac5c5b456b425c1d92f860151ff68
  md5: 00e4d252cbbeb894f15d01a1545aa876
  depends:
  - libcxx >=16
  - libzlib >=1.2.13,<1.3.0a0
  license: BSD-3-Clause
  license_family: BSD
  purls: []
  size: 386817
  timestamp: 1711553518981
- kind: conda
  name: libsolv
  version: 0.7.28
  build: h12be248_2
  build_number: 2
  subdir: win-64
  url: https://conda.anaconda.org/conda-forge/win-64/libsolv-0.7.28-h12be248_2.conda
  sha256: 622e1c86bed9b02beec3a6941fe5ecc8c12b3a53bdb14ceb8fe49d7111faaf28
  md5: f2c5e63535585215c1caebff2c31c28c
  depends:
  - libzlib >=1.2.13,<1.3.0a0
  - ucrt >=10.0.20348.0
  - vc >=14.2,<15
  - vc14_runtime >=14.29.30139
  license: BSD-3-Clause
  license_family: BSD
  purls: []
  size: 428198
  timestamp: 1711553615565
- kind: conda
  name: libsolv
  version: 0.7.28
  build: h2d185b6_2
  build_number: 2
  subdir: osx-64
  url: https://conda.anaconda.org/conda-forge/osx-64/libsolv-0.7.28-h2d185b6_2.conda
  sha256: 02e2873fd21bdb80a4ce4ff063a242d3991e6a4fbae50cb51114a726b26b6ed1
  md5: bb6893e88ce3fdd5dca9a50890cfaf63
  depends:
  - libcxx >=16
  - libzlib >=1.2.13,<1.3.0a0
  license: BSD-3-Clause
  license_family: BSD
  purls: []
  size: 416267
  timestamp: 1711553618004
- kind: conda
  name: libsolv
  version: 0.7.28
  build: hfc55251_2
  build_number: 2
  subdir: linux-64
  url: https://conda.anaconda.org/conda-forge/linux-64/libsolv-0.7.28-hfc55251_2.conda
  sha256: f21f2653a0a73bfcdfeecbeb2198b5ebd3f0c9f541fe0044e995bf43df3096d2
  md5: 535bafe1ed0a5bdd3f4c125ca05d378c
  depends:
  - libgcc-ng >=12
  - libstdcxx-ng >=12
  - libzlib >=1.2.13,<1.3.0a0
  license: BSD-3-Clause
  license_family: BSD
  purls: []
  size: 468273
  timestamp: 1711553127824
- kind: conda
  name: libsqlite
  version: 3.45.3
  build: h091b4b1_0
  subdir: osx-arm64
  url: https://conda.anaconda.org/conda-forge/osx-arm64/libsqlite-3.45.3-h091b4b1_0.conda
  sha256: 4337f466eb55bbdc74e168b52ec8c38f598e3664244ec7a2536009036e2066cc
  md5: c8c1186c7f3351f6ffddb97b1f54fc58
  depends:
  - libzlib >=1.2.13,<1.3.0a0
  license: Unlicense
  purls: []
  size: 824794
  timestamp: 1713367748819
- kind: conda
  name: libsqlite
  version: 3.45.3
  build: h2797004_0
  subdir: linux-64
  url: https://conda.anaconda.org/conda-forge/linux-64/libsqlite-3.45.3-h2797004_0.conda
  sha256: e2273d6860eadcf714a759ffb6dc24a69cfd01f2a0ea9d6c20f86049b9334e0c
  md5: b3316cbe90249da4f8e84cd66e1cc55b
  depends:
  - libgcc-ng >=12
  - libzlib >=1.2.13,<1.3.0a0
  license: Unlicense
  purls: []
  size: 859858
  timestamp: 1713367435849
- kind: conda
  name: libsqlite
  version: 3.45.3
  build: h92b6c6a_0
  subdir: osx-64
  url: https://conda.anaconda.org/conda-forge/osx-64/libsqlite-3.45.3-h92b6c6a_0.conda
  sha256: 4d44b68fb29dcbc2216a8cae0b274b02ef9b4ae05d1d0f785362ed30b91c9b52
  md5: 68e462226209f35182ef66eda0f794ff
  depends:
  - libzlib >=1.2.13,<1.3.0a0
  license: Unlicense
  purls: []
  size: 902546
  timestamp: 1713367776445
- kind: conda
  name: libsqlite
  version: 3.45.3
  build: hcfcfb64_0
  subdir: win-64
  url: https://conda.anaconda.org/conda-forge/win-64/libsqlite-3.45.3-hcfcfb64_0.conda
  sha256: 06ec75faa51d7ec6d5db98889e869b579a9df19d7d3d9baff8359627da4a3b7e
  md5: 73f5dc8e2d55d9a1e14b11f49c3b4a28
  depends:
  - ucrt >=10.0.20348.0
  - vc >=14.2,<15
  - vc14_runtime >=14.29.30139
  license: Unlicense
  purls: []
  size: 870518
  timestamp: 1713367888406
- kind: conda
  name: libsqlite
  version: 3.46.0
  build: h1b8f9f3_0
  subdir: osx-64
  url: https://conda.anaconda.org/conda-forge/osx-64/libsqlite-3.46.0-h1b8f9f3_0.conda
  sha256: 63af1a9e3284c7e4952364bafe7267e41e2d9d8bcc0e85a4ea4b0ec02d3693f6
  md5: 5dadfbc1a567fe6e475df4ce3148be09
  depends:
  - __osx >=10.13
  - libzlib >=1.2.13,<2.0a0
  license: Unlicense
  size: 908643
  timestamp: 1718050720117
- kind: conda
  name: libsqlite
  version: 3.46.0
  build: h2466b09_0
  subdir: win-64
  url: https://conda.anaconda.org/conda-forge/win-64/libsqlite-3.46.0-h2466b09_0.conda
  sha256: 662bd7e0d63c5b8c31cca19b91649e798319b93568a2ba8d1375efb91eeb251b
  md5: 951b0a3a463932e17414cd9f047fa03d
  depends:
  - ucrt >=10.0.20348.0
  - vc >=14.2,<15
  - vc14_runtime >=14.29.30139
  license: Unlicense
  size: 876677
  timestamp: 1718051113874
- kind: conda
  name: libsqlite
  version: 3.46.0
  build: hde9e2c9_0
  subdir: linux-64
  url: https://conda.anaconda.org/conda-forge/linux-64/libsqlite-3.46.0-hde9e2c9_0.conda
  sha256: daee3f68786231dad457d0dfde3f7f1f9a7f2018adabdbb864226775101341a8
  md5: 18aa975d2094c34aef978060ae7da7d8
  depends:
  - libgcc-ng >=12
  - libzlib >=1.2.13,<2.0a0
  license: Unlicense
  size: 865346
  timestamp: 1718050628718
- kind: conda
  name: libsqlite
  version: 3.46.0
  build: hfb93653_0
  subdir: osx-arm64
  url: https://conda.anaconda.org/conda-forge/osx-arm64/libsqlite-3.46.0-hfb93653_0.conda
  sha256: 73048f9cb8647d3d3bfe6021c0b7d663e12cffbe9b4f31bd081e713b0a9ad8f9
  md5: 12300188028c9bc02da965128b91b517
  depends:
  - __osx >=11.0
  - libzlib >=1.2.13,<2.0a0
  license: Unlicense
  size: 830198
  timestamp: 1718050644825
- kind: conda
  name: libssh2
  version: 1.11.0
  build: h0841786_0
  subdir: linux-64
  url: https://conda.anaconda.org/conda-forge/linux-64/libssh2-1.11.0-h0841786_0.conda
  sha256: 50e47fd9c4f7bf841a11647ae7486f65220cfc988ec422a4475fe8d5a823824d
  md5: 1f5a58e686b13bcfde88b93f547d23fe
  depends:
  - libgcc-ng >=12
  - libzlib >=1.2.13,<1.3.0a0
  - openssl >=3.1.1,<4.0a0
  license: BSD-3-Clause
  license_family: BSD
  purls: []
  size: 271133
  timestamp: 1685837707056
- kind: conda
  name: libssh2
  version: 1.11.0
  build: h7a5bd25_0
  subdir: osx-arm64
  url: https://conda.anaconda.org/conda-forge/osx-arm64/libssh2-1.11.0-h7a5bd25_0.conda
  sha256: bb57d0c53289721fff1eeb3103a1c6a988178e88d8a8f4345b0b91a35f0e0015
  md5: 029f7dc931a3b626b94823bc77830b01
  depends:
  - libzlib >=1.2.13,<1.3.0a0
  - openssl >=3.1.1,<4.0a0
  license: BSD-3-Clause
  license_family: BSD
  purls: []
  size: 255610
  timestamp: 1685837894256
- kind: conda
  name: libssh2
  version: 1.11.0
  build: h7dfc565_0
  subdir: win-64
  url: https://conda.anaconda.org/conda-forge/win-64/libssh2-1.11.0-h7dfc565_0.conda
  sha256: 813fd04eed2a2d5d9c36e53c554f9c1f08e9324e2922bd60c9c52dbbed2dbcec
  md5: dc262d03aae04fe26825062879141a41
  depends:
  - libzlib >=1.2.13,<1.3.0a0
  - openssl >=3.1.1,<4.0a0
  - ucrt >=10.0.20348.0
  - vc >=14.2,<15
  - vc14_runtime >=14.29.30139
  license: BSD-3-Clause
  license_family: BSD
  purls: []
  size: 266806
  timestamp: 1685838242099
- kind: conda
  name: libssh2
  version: 1.11.0
  build: hd019ec5_0
  subdir: osx-64
  url: https://conda.anaconda.org/conda-forge/osx-64/libssh2-1.11.0-hd019ec5_0.conda
  sha256: f3886763b88f4b24265db6036535ef77b7b77ce91b1cbe588c0fbdd861eec515
  md5: ca3a72efba692c59a90d4b9fc0dfe774
  depends:
  - libzlib >=1.2.13,<1.3.0a0
  - openssl >=3.1.1,<4.0a0
  license: BSD-3-Clause
  license_family: BSD
  purls: []
  size: 259556
  timestamp: 1685837820566
- kind: conda
  name: libstdcxx-ng
  version: 13.2.0
  build: h7e041cc_5
  build_number: 5
  subdir: linux-64
  url: https://conda.anaconda.org/conda-forge/linux-64/libstdcxx-ng-13.2.0-h7e041cc_5.conda
  sha256: a56c5b11f1e73a86e120e6141a42d9e935a99a2098491ac9e15347a1476ce777
  md5: f6f6600d18a4047b54f803cf708b868a
  license: GPL-3.0-only WITH GCC-exception-3.1
  license_family: GPL
  purls: []
  size: 3834139
  timestamp: 1706819252496
- kind: conda
  name: libstdcxx-ng
  version: 14.1.0
  build: hc0a3c3a_0
  subdir: linux-64
  url: https://conda.anaconda.org/conda-forge/linux-64/libstdcxx-ng-14.1.0-hc0a3c3a_0.conda
  sha256: 88c42b388202ffe16adaa337e36cf5022c63cf09b0405cf06fc6aeacccbe6146
  md5: 1cb187a157136398ddbaae90713e2498
  depends:
  - libgcc-ng 14.1.0 h77fa898_0
  license: GPL-3.0-only WITH GCC-exception-3.1
  license_family: GPL
  size: 3881307
  timestamp: 1719538923443
- kind: conda
  name: libuuid
  version: 2.38.1
  build: h0b41bf4_0
  subdir: linux-64
  url: https://conda.anaconda.org/conda-forge/linux-64/libuuid-2.38.1-h0b41bf4_0.conda
  sha256: 787eb542f055a2b3de553614b25f09eefb0a0931b0c87dbcce6efdfd92f04f18
  md5: 40b61aab5c7ba9ff276c41cfffe6b80b
  depends:
  - libgcc-ng >=12
  license: BSD-3-Clause
  license_family: BSD
  size: 33601
  timestamp: 1680112270483
- kind: conda
  name: libxcrypt
  version: 4.4.36
  build: hd590300_1
  build_number: 1
  subdir: linux-64
  url: https://conda.anaconda.org/conda-forge/linux-64/libxcrypt-4.4.36-hd590300_1.conda
  sha256: 6ae68e0b86423ef188196fff6207ed0c8195dd84273cb5623b85aa08033a410c
  md5: 5aa797f8787fe7a17d1b0821485b5adc
  depends:
  - libgcc-ng >=12
  license: LGPL-2.1-or-later
  size: 100393
  timestamp: 1702724383534
- kind: conda
  name: libxml2
  version: 2.12.6
  build: h0d0cfa8_2
  build_number: 2
  subdir: osx-arm64
  url: https://conda.anaconda.org/conda-forge/osx-arm64/libxml2-2.12.6-h0d0cfa8_2.conda
  sha256: a5c10af641d6accf3effb3c3a3c594d931bb374f9e3e796719f3ecf769cfb0fc
  md5: 27577d561de7659487b062c363d8a527
  depends:
  - icu >=73.2,<74.0a0
  - libiconv >=1.17,<2.0a0
  - libzlib >=1.2.13,<1.3.0a0
  - xz >=5.2.6,<6.0a0
  license: MIT
  license_family: MIT
  purls: []
  size: 588638
  timestamp: 1713314780561
- kind: conda
  name: libxml2
  version: 2.12.6
  build: h232c23b_2
  build_number: 2
  subdir: linux-64
  url: https://conda.anaconda.org/conda-forge/linux-64/libxml2-2.12.6-h232c23b_2.conda
  sha256: 0fd41df7211aae04f492c8550ce10238e8cfa8b1abebc2215a983c5e66d284ea
  md5: 9a3a42df8a95f65334dfc7b80da1195d
  depends:
  - icu >=73.2,<74.0a0
  - libgcc-ng >=12
  - libiconv >=1.17,<2.0a0
  - libzlib >=1.2.13,<1.3.0a0
  - xz >=5.2.6,<6.0a0
  license: MIT
  license_family: MIT
  purls: []
  size: 704938
  timestamp: 1713314718258
- kind: conda
  name: libxml2
  version: 2.12.6
  build: hc0ae0f7_2
  build_number: 2
  subdir: osx-64
  url: https://conda.anaconda.org/conda-forge/osx-64/libxml2-2.12.6-hc0ae0f7_2.conda
  sha256: 2598a525b1769338f96c3d4badad7d8b95c9ddcea86db3f9479a274803190e5c
  md5: 50b997370584f2c83ca0c38e9028eab9
  depends:
  - icu >=73.2,<74.0a0
  - libiconv >=1.17,<2.0a0
  - libzlib >=1.2.13,<1.3.0a0
  - xz >=5.2.6,<6.0a0
  license: MIT
  license_family: MIT
  purls: []
  size: 619622
  timestamp: 1713314870641
- kind: conda
  name: libxml2
  version: 2.12.6
  build: hc3477c8_2
  build_number: 2
  subdir: win-64
  url: https://conda.anaconda.org/conda-forge/win-64/libxml2-2.12.6-hc3477c8_2.conda
  sha256: 9a717cad6da52c84cfc490f7d52203c4cbc9e0e0389941fc6523273be5ccd17a
  md5: ac7af7a949db01dae61ddc48f4a93d79
  depends:
  - libiconv >=1.17,<2.0a0
  - libzlib >=1.2.13,<1.3.0a0
  - ucrt >=10.0.20348.0
  - vc >=14.2,<15
  - vc14_runtime >=14.29.30139
  license: MIT
  license_family: MIT
  purls: []
  size: 1589904
  timestamp: 1713315104803
- kind: conda
  name: libzlib
  version: 1.2.13
  build: h53f4e23_5
  build_number: 5
  subdir: osx-arm64
  url: https://conda.anaconda.org/conda-forge/osx-arm64/libzlib-1.2.13-h53f4e23_5.conda
  sha256: ab1c8aefa2d54322a63aaeeefe9cf877411851738616c4068e0dccc66b9c758a
  md5: 1a47f5236db2e06a320ffa0392f81bd8
  constrains:
  - zlib 1.2.13 *_5
  license: Zlib
  license_family: Other
  purls: []
  size: 48102
  timestamp: 1686575426584
- kind: conda
  name: libzlib
  version: 1.2.13
  build: h8a1eda9_5
  build_number: 5
  subdir: osx-64
  url: https://conda.anaconda.org/conda-forge/osx-64/libzlib-1.2.13-h8a1eda9_5.conda
  sha256: fc58ad7f47ffea10df1f2165369978fba0a1cc32594aad778f5eec725f334867
  md5: 4a3ad23f6e16f99c04e166767193d700
  constrains:
  - zlib 1.2.13 *_5
  license: Zlib
  license_family: Other
  purls: []
  size: 59404
  timestamp: 1686575566695
- kind: conda
  name: libzlib
  version: 1.2.13
  build: hcfcfb64_5
  build_number: 5
  subdir: win-64
  url: https://conda.anaconda.org/conda-forge/win-64/libzlib-1.2.13-hcfcfb64_5.conda
  sha256: c161822ee8130b71e08b6d282b9919c1de2c5274b29921a867bca0f7d30cad26
  md5: 5fdb9c6a113b6b6cb5e517fd972d5f41
  depends:
  - ucrt >=10.0.20348.0
  - vc >=14.2,<15
  - vc14_runtime >=14.29.30139
  constrains:
  - zlib 1.2.13 *_5
  license: Zlib
  license_family: Other
  purls: []
  size: 55800
  timestamp: 1686575452215
- kind: conda
  name: libzlib
  version: 1.2.13
  build: hd590300_5
  build_number: 5
  subdir: linux-64
  url: https://conda.anaconda.org/conda-forge/linux-64/libzlib-1.2.13-hd590300_5.conda
  sha256: 370c7c5893b737596fd6ca0d9190c9715d89d888b8c88537ae1ef168c25e82e4
  md5: f36c115f1ee199da648e0597ec2047ad
  depends:
  - libgcc-ng >=12
  constrains:
  - zlib 1.2.13 *_5
  license: Zlib
  license_family: Other
  purls: []
  size: 61588
  timestamp: 1686575217516
- kind: conda
  name: libzlib
  version: 1.3.1
  build: h2466b09_1
  build_number: 1
  subdir: win-64
  url: https://conda.anaconda.org/conda-forge/win-64/libzlib-1.3.1-h2466b09_1.conda
  sha256: b13846a54a15243e15f96fec06b526d8155adc6a1ac2b6ed47a88f6a71a94b68
  md5: d4483ca8afc57ddf1f6dded53b36c17f
  depends:
  - ucrt >=10.0.20348.0
  - vc >=14.2,<15
  - vc14_runtime >=14.29.30139
  constrains:
  - zlib 1.3.1 *_1
  license: Zlib
  license_family: Other
  size: 56186
  timestamp: 1716874730539
- kind: conda
  name: libzlib
  version: 1.3.1
  build: h4ab18f5_1
  build_number: 1
  subdir: linux-64
  url: https://conda.anaconda.org/conda-forge/linux-64/libzlib-1.3.1-h4ab18f5_1.conda
  sha256: adf6096f98b537a11ae3729eaa642b0811478f0ea0402ca67b5108fe2cb0010d
  md5: 57d7dc60e9325e3de37ff8dffd18e814
  depends:
  - libgcc-ng >=12
  constrains:
  - zlib 1.3.1 *_1
  license: Zlib
  license_family: Other
  size: 61574
  timestamp: 1716874187109
- kind: conda
  name: libzlib
  version: 1.3.1
  build: h87427d6_1
  build_number: 1
  subdir: osx-64
  url: https://conda.anaconda.org/conda-forge/osx-64/libzlib-1.3.1-h87427d6_1.conda
  sha256: 80a62db652b1da0ccc100812a1d86e94f75028968991bfb17f9536f3aa72d91d
  md5: b7575b5aa92108dcc9aaab0f05f2dbce
  depends:
  - __osx >=10.13
  constrains:
  - zlib 1.3.1 *_1
  license: Zlib
  license_family: Other
  size: 57372
  timestamp: 1716874211519
- kind: conda
  name: libzlib
  version: 1.3.1
  build: hfb2fe0b_1
  build_number: 1
  subdir: osx-arm64
  url: https://conda.anaconda.org/conda-forge/osx-arm64/libzlib-1.3.1-hfb2fe0b_1.conda
  sha256: c34365dd37b0eab27b9693af32a1f7f284955517c2cc91f1b88a7ef4738ff03e
  md5: 636077128927cf79fd933276dc3aed47
  depends:
  - __osx >=11.0
  constrains:
  - zlib 1.3.1 *_1
  license: Zlib
  license_family: Other
  size: 46921
  timestamp: 1716874262512
- kind: conda
  name: lz4-c
  version: 1.9.4
  build: hb7217d7_0
  subdir: osx-arm64
  url: https://conda.anaconda.org/conda-forge/osx-arm64/lz4-c-1.9.4-hb7217d7_0.conda
  sha256: fc343b8c82efe40819b986e29ba748366514e5ab94a1e1138df195af5f45fa24
  md5: 45505bec548634f7d05e02fb25262cb9
  depends:
  - libcxx >=14.0.6
  license: BSD-2-Clause
  license_family: BSD
  purls: []
  size: 141188
  timestamp: 1674727268278
- kind: conda
  name: lz4-c
  version: 1.9.4
  build: hcb278e6_0
  subdir: linux-64
  url: https://conda.anaconda.org/conda-forge/linux-64/lz4-c-1.9.4-hcb278e6_0.conda
  sha256: 1b4c105a887f9b2041219d57036f72c4739ab9e9fe5a1486f094e58c76b31f5f
  md5: 318b08df404f9c9be5712aaa5a6f0bb0
  depends:
  - libgcc-ng >=12
  - libstdcxx-ng >=12
  license: BSD-2-Clause
  license_family: BSD
  purls: []
  size: 143402
  timestamp: 1674727076728
- kind: conda
  name: lz4-c
  version: 1.9.4
  build: hcfcfb64_0
  subdir: win-64
  url: https://conda.anaconda.org/conda-forge/win-64/lz4-c-1.9.4-hcfcfb64_0.conda
  sha256: a0954b4b1590735ea5f3d0f4579c3883f8ac837387afd5b398b241fda85124ab
  md5: e34720eb20a33fc3bfb8451dd837ab7a
  depends:
  - ucrt >=10.0.20348.0
  - vc >=14.2,<15
  - vs2015_runtime >=14.29.30139
  license: BSD-2-Clause
  license_family: BSD
  purls: []
  size: 134235
  timestamp: 1674728465431
- kind: conda
  name: lz4-c
  version: 1.9.4
  build: hf0c8a7f_0
  subdir: osx-64
  url: https://conda.anaconda.org/conda-forge/osx-64/lz4-c-1.9.4-hf0c8a7f_0.conda
  sha256: 39aa0c01696e4e202bf5e337413de09dfeec061d89acd5f28e9968b4e93c3f48
  md5: aa04f7143228308662696ac24023f991
  depends:
  - libcxx >=14.0.6
  license: BSD-2-Clause
  license_family: BSD
  purls: []
  size: 156415
  timestamp: 1674727335352
- kind: conda
  name: lzo
  version: '2.10'
  build: h516909a_1000
  build_number: 1000
  subdir: linux-64
  url: https://conda.anaconda.org/conda-forge/linux-64/lzo-2.10-h516909a_1000.tar.bz2
  sha256: 25d16e6aaa3d0b450e61d0c4fadd7c9fd17f16e2fef09b34507209342d63c9f6
  md5: bb14fcb13341b81d5eb386423b9d2bac
  depends:
  - libgcc-ng >=7.5.0
  license: GPL v2+
  license_family: GPL2
  purls: []
  size: 321113
  timestamp: 1597681972321
- kind: conda
  name: lzo
  version: '2.10'
  build: h642e427_1000
  build_number: 1000
  subdir: osx-arm64
  url: https://conda.anaconda.org/conda-forge/osx-arm64/lzo-2.10-h642e427_1000.tar.bz2
  sha256: ae029e5c16893071d29a11ddbfdbdb01b2ebf10d1785f54370934439d8b71817
  md5: ddab5f96f5573a9bd5e24f9994fd6ec9
  license: GPL v2+
  license_family: GPL2
  purls: []
  size: 157236
  timestamp: 1597683217947
- kind: conda
  name: lzo
  version: '2.10'
  build: haf1e3a3_1000
  build_number: 1000
  subdir: osx-64
  url: https://conda.anaconda.org/conda-forge/osx-64/lzo-2.10-haf1e3a3_1000.tar.bz2
  sha256: c8a9401eff2efbbcc6da03d0066ee85d72402f7658c240e7968c64052a0d0493
  md5: 0b6bca372a95d6c602c7a922e928ce79
  license: GPL v2+
  license_family: GPL2
  purls: []
  size: 194278
  timestamp: 1597682686489
- kind: conda
  name: lzo
  version: '2.10'
  build: he774522_1000
  build_number: 1000
  subdir: win-64
  url: https://conda.anaconda.org/conda-forge/win-64/lzo-2.10-he774522_1000.tar.bz2
  sha256: ff064e34d3cad829f1e31f2d26125b61d20ba8d3771f8f5337069027b8e3fab4
  md5: d5cf4b7eaa52316f135eed9e8548ad57
  depends:
  - vc >=14.1,<15.0a0
  - vs2015_runtime >=14.16.27012
  license: GPL v2+
  license_family: GPL2
  purls: []
  size: 170192
  timestamp: 1597682500084
- kind: conda
  name: m2-conda-epoch
  version: '20230914'
  build: 0_x86_64
  subdir: win-64
  url: https://conda.anaconda.org/conda-forge/win-64/m2-conda-epoch-20230914-0_x86_64.conda
  sha256: 5514efb349d06a8dfe7966b64a3076efad461934e35da9e84c0693a36097fe77
  md5: e2a0da44f380c05e8d1f897ed3ec3ce0
  constrains:
  - msys2-conda-epoch <0.0a0
  license: BSD-3-Clause
  license_family: BSD
  purls: []
  size: 6961
  timestamp: 1696161055254
- kind: conda
  name: m2-patch
  version: 2.7.6.2
  build: hd8ed1ab_0
  subdir: noarch
  noarch: generic
  url: https://conda.anaconda.org/conda-forge/noarch/m2-patch-2.7.6.2-hd8ed1ab_0.conda
  sha256: d95f9aba12dfd4bc230720eb0edfc464e944ee372bd00cd493a3d94e42236521
  md5: 1fd9c276420a26528f82bc31d1f0764d
  depends:
  - m2-conda-epoch 20230914 *_x86_64
  - m2-conda-epoch 20230914.*
  license: GPL
  purls: []
  size: 131871
  timestamp: 1702359665130
- kind: conda
  name: m2w64-gcc-libgfortran
  version: 5.3.0
  build: '6'
  build_number: 6
  subdir: win-64
  url: https://conda.anaconda.org/conda-forge/win-64/m2w64-gcc-libgfortran-5.3.0-6.tar.bz2
  sha256: 9de95a7996d5366ae0808eef2acbc63f9b11b874aa42375f55379e6715845dc6
  md5: 066552ac6b907ec6d72c0ddab29050dc
  depends:
  - m2w64-gcc-libs-core
  - msys2-conda-epoch ==20160418
  license: GPL, LGPL, FDL, custom
  size: 350687
  timestamp: 1608163451316
- kind: conda
  name: m2w64-gcc-libs
  version: 5.3.0
  build: '7'
  build_number: 7
  subdir: win-64
  url: https://conda.anaconda.org/conda-forge/win-64/m2w64-gcc-libs-5.3.0-7.tar.bz2
  sha256: 3bd1ab02b7c89a5b153a17be03b36d833f1517ff2a6a77ead7c4a808b88196aa
  md5: fe759119b8b3bfa720b8762c6fdc35de
  depends:
  - m2w64-gcc-libgfortran
  - m2w64-gcc-libs-core
  - m2w64-gmp
  - m2w64-libwinpthread-git
  - msys2-conda-epoch ==20160418
  license: GPL3+, partial:GCCRLE, partial:LGPL2+
  size: 532390
  timestamp: 1608163512830
- kind: conda
  name: m2w64-gcc-libs-core
  version: 5.3.0
  build: '7'
  build_number: 7
  subdir: win-64
  url: https://conda.anaconda.org/conda-forge/win-64/m2w64-gcc-libs-core-5.3.0-7.tar.bz2
  sha256: 58afdfe859ed2e9a9b1cc06bc408720cb2c3a6a132e59d4805b090d7574f4ee0
  md5: 4289d80fb4d272f1f3b56cfe87ac90bd
  depends:
  - m2w64-gmp
  - m2w64-libwinpthread-git
  - msys2-conda-epoch ==20160418
  license: GPL3+, partial:GCCRLE, partial:LGPL2+
  size: 219240
  timestamp: 1608163481341
- kind: conda
  name: m2w64-gmp
  version: 6.1.0
  build: '2'
  build_number: 2
  subdir: win-64
  url: https://conda.anaconda.org/conda-forge/win-64/m2w64-gmp-6.1.0-2.tar.bz2
  sha256: 7e3cd95f554660de45f8323fca359e904e8d203efaf07a4d311e46d611481ed1
  md5: 53a1c73e1e3d185516d7e3af177596d9
  depends:
  - msys2-conda-epoch ==20160418
  license: LGPL3
  size: 743501
  timestamp: 1608163782057
- kind: conda
  name: m2w64-libwinpthread-git
  version: 5.0.0.4634.697f757
  build: '2'
  build_number: 2
  subdir: win-64
  url: https://conda.anaconda.org/conda-forge/win-64/m2w64-libwinpthread-git-5.0.0.4634.697f757-2.tar.bz2
  sha256: f63a09b2cae7defae0480f1740015d6235f1861afa6fe2e2d3e10bd0d1314ee0
  md5: 774130a326dee16f1ceb05cc687ee4f0
  depends:
  - msys2-conda-epoch ==20160418
  license: MIT, BSD
  size: 31928
  timestamp: 1608166099896
- kind: conda
  name: markupsafe
  version: 2.1.5
  build: py312h41838bb_0
  subdir: osx-64
  url: https://conda.anaconda.org/conda-forge/osx-64/markupsafe-2.1.5-py312h41838bb_0.conda
  sha256: 8dc8f31f78d00713300da000b6ebaa1943a17c112f267de310d5c3d82950079c
  md5: c4a9c25c09cef3901789ca818d9beb10
  depends:
  - python >=3.12,<3.13.0a0
  - python_abi 3.12.* *_cp312
  constrains:
  - jinja2 >=3.0.0
  license: BSD-3-Clause
  license_family: BSD
  purls:
  - pkg:pypi/markupsafe
  size: 25742
  timestamp: 1706900456837
- kind: conda
  name: markupsafe
  version: 2.1.5
  build: py312h98912ed_0
  subdir: linux-64
  url: https://conda.anaconda.org/conda-forge/linux-64/markupsafe-2.1.5-py312h98912ed_0.conda
  sha256: 273d8efd6c089c534ccbede566394c0ac1e265bfe5d89fe76e80332f3d75a636
  md5: 6ff0b9582da2d4a74a1f9ae1f9ce2af6
  depends:
  - libgcc-ng >=12
  - python >=3.12,<3.13.0a0
  - python_abi 3.12.* *_cp312
  constrains:
  - jinja2 >=3.0.0
  license: BSD-3-Clause
  license_family: BSD
  purls:
  - pkg:pypi/markupsafe
  size: 26685
  timestamp: 1706900070330
- kind: conda
  name: markupsafe
  version: 2.1.5
  build: py312he37b823_0
  subdir: osx-arm64
  url: https://conda.anaconda.org/conda-forge/osx-arm64/markupsafe-2.1.5-py312he37b823_0.conda
  sha256: 61480b725490f68856dd14e646f51ffc34f77f2c985bd33e3b77c04b2856d97d
  md5: ba3a8f8cf8bbdb81394275b1e1d271da
  depends:
  - python >=3.12,<3.13.0a0
  - python >=3.12,<3.13.0a0 *_cpython
  - python_abi 3.12.* *_cp312
  constrains:
  - jinja2 >=3.0.0
  license: BSD-3-Clause
  license_family: BSD
  purls:
  - pkg:pypi/markupsafe
  size: 26382
  timestamp: 1706900495057
- kind: conda
  name: markupsafe
  version: 2.1.5
  build: py312he70551f_0
  subdir: win-64
  url: https://conda.anaconda.org/conda-forge/win-64/markupsafe-2.1.5-py312he70551f_0.conda
  sha256: f8690a3c87e2e96cebd434a829bb95cac43afe6c439530b336dc3452fe4ce4af
  md5: 4950a739b19edaac1ed29ca9474e49ac
  depends:
  - python >=3.12,<3.13.0a0
  - python_abi 3.12.* *_cp312
  - ucrt >=10.0.20348.0
  - vc >=14.2,<15
  - vc14_runtime >=14.29.30139
  constrains:
  - jinja2 >=3.0.0
  license: BSD-3-Clause
  license_family: BSD
  purls:
  - pkg:pypi/markupsafe
  size: 29060
  timestamp: 1706900374745
- kind: conda
  name: menuinst
  version: 2.0.2
  build: py312h53d5487_0
  subdir: win-64
  url: https://conda.anaconda.org/conda-forge/win-64/menuinst-2.0.2-py312h53d5487_0.conda
  sha256: 3df90e41d30fab0ce73a376f2a342dea65c1ee7bbbeb31ebe8d76910593b0c5f
  md5: ca8ca67bb6733fb295abd3c4e749ae13
  depends:
  - python >=3.12,<3.13.0a0
  - python_abi 3.12.* *_cp312
  - ucrt >=10.0.20348.0
  - vc >=14.2,<15
  - vc14_runtime >=14.29.30139
  license: BSD-3-Clause AND MIT
  purls:
  - pkg:pypi/menuinst
  size: 125911
  timestamp: 1705068951324
- kind: conda
  name: menuinst
  version: 2.0.2
  build: py312h7900ff3_0
  subdir: linux-64
  url: https://conda.anaconda.org/conda-forge/linux-64/menuinst-2.0.2-py312h7900ff3_0.conda
  sha256: 39f942fb43dcd553e54f27ec55e0a2155b6ceae9f9528be1e7c2f9a9758b05e0
  md5: acb03947d606ff797a036d31723490fc
  depends:
  - python >=3.12,<3.13.0a0
  - python_abi 3.12.* *_cp312
  license: BSD-3-Clause AND MIT
  purls:
  - pkg:pypi/menuinst
  size: 158511
  timestamp: 1705068403609
- kind: conda
  name: menuinst
  version: 2.0.2
  build: py312h81bd7bf_0
  subdir: osx-arm64
  url: https://conda.anaconda.org/conda-forge/osx-arm64/menuinst-2.0.2-py312h81bd7bf_0.conda
  sha256: e9f2fec42e3a6c0c46e2576b20e107f2f6b6cf26d69d7b9e563822df70eb4b0a
  md5: 802a33b3ca10e299f2fc9d6783140cc7
  depends:
  - python >=3.12,<3.13.0a0
  - python >=3.12,<3.13.0a0 *_cpython
  - python_abi 3.12.* *_cp312
  license: BSD-3-Clause AND MIT
  purls:
  - pkg:pypi/menuinst
  size: 159866
  timestamp: 1705068748439
- kind: conda
  name: menuinst
  version: 2.0.2
  build: py312hb401068_0
  subdir: osx-64
  url: https://conda.anaconda.org/conda-forge/osx-64/menuinst-2.0.2-py312hb401068_0.conda
  sha256: 90003bbb3430a32dbdc8f4f3be5ff9b824cf933782ab493364850d4e4677615a
  md5: 40fcba89895965e39ea94e53d5588b8d
  depends:
  - python >=3.12,<3.13.0a0
  - python_abi 3.12.* *_cp312
  license: BSD-3-Clause AND MIT
  purls:
  - pkg:pypi/menuinst
  size: 159905
  timestamp: 1705068695868
- kind: conda
  name: more-itertools
  version: 10.2.0
  build: pyhd8ed1ab_0
  subdir: noarch
  noarch: python
  url: https://conda.anaconda.org/conda-forge/noarch/more-itertools-10.2.0-pyhd8ed1ab_0.conda
  sha256: 9e49e9484ff279453f0b55323a3f0c7cb97440c74f69eecda1f4ad29fae5cd3c
  md5: d5c98e9706fdc5328d49a9bf2ce5fb42
  depends:
  - python >=3.8
  license: MIT
  license_family: MIT
  purls:
  - pkg:pypi/more-itertools
  size: 54469
  timestamp: 1704738585811
- kind: conda
  name: msys2-conda-epoch
  version: '20160418'
  build: '1'
  build_number: 1
  subdir: win-64
  url: https://conda.anaconda.org/conda-forge/win-64/msys2-conda-epoch-20160418-1.tar.bz2
  sha256: 99358d58d778abee4dca82ad29fb58058571f19b0f86138363c260049d4ac7f1
  md5: b0309b72560df66f71a9d5e34a5efdfa
  size: 3227
  timestamp: 1608166968312
- kind: conda
  name: ncurses
  version: 6.4.20240210
  build: h078ce10_0
  subdir: osx-arm64
  url: https://conda.anaconda.org/conda-forge/osx-arm64/ncurses-6.4.20240210-h078ce10_0.conda
  sha256: 06f0905791575e2cd3aa961493c56e490b3d82ad9eb49f1c332bd338b0216911
  md5: 616ae8691e6608527d0071e6766dcb81
  license: X11 AND BSD-3-Clause
  purls: []
  size: 820249
  timestamp: 1710866874348
- kind: conda
  name: ncurses
  version: 6.4.20240210
  build: h59595ed_0
  subdir: linux-64
  url: https://conda.anaconda.org/conda-forge/linux-64/ncurses-6.4.20240210-h59595ed_0.conda
  sha256: aa0f005b6727aac6507317ed490f0904430584fa8ca722657e7f0fb94741de81
  md5: 97da8860a0da5413c7c98a3b3838a645
  depends:
  - libgcc-ng >=12
  license: X11 AND BSD-3-Clause
  purls: []
  size: 895669
  timestamp: 1710866638986
- kind: conda
  name: ncurses
  version: 6.4.20240210
  build: h73e2aa4_0
  subdir: osx-64
  url: https://conda.anaconda.org/conda-forge/osx-64/ncurses-6.4.20240210-h73e2aa4_0.conda
  sha256: 50b72acf08acbc4e5332807653e2ca6b26d4326e8af16fad1fd3f2ce9ea55503
  md5: 50f28c512e9ad78589e3eab34833f762
  license: X11 AND BSD-3-Clause
  purls: []
  size: 823010
  timestamp: 1710866856626
- kind: conda
  name: ncurses
  version: '6.5'
  build: h5846eda_0
  subdir: osx-64
  url: https://conda.anaconda.org/conda-forge/osx-64/ncurses-6.5-h5846eda_0.conda
  sha256: 6ecc73db0e49143092c0934355ac41583a5d5a48c6914c5f6ca48e562d3a4b79
  md5: 02a888433d165c99bf09784a7b14d900
  license: X11 AND BSD-3-Clause
  size: 823601
  timestamp: 1715195267791
- kind: conda
  name: ncurses
  version: '6.5'
  build: h59595ed_0
  subdir: linux-64
  url: https://conda.anaconda.org/conda-forge/linux-64/ncurses-6.5-h59595ed_0.conda
  sha256: 4fc3b384f4072b68853a0013ea83bdfd3d66b0126e2238e1d6e1560747aa7586
  md5: fcea371545eda051b6deafb24889fc69
  depends:
  - libgcc-ng >=12
  license: X11 AND BSD-3-Clause
  size: 887465
  timestamp: 1715194722503
- kind: conda
  name: ncurses
  version: '6.5'
  build: hb89a1cb_0
  subdir: osx-arm64
  url: https://conda.anaconda.org/conda-forge/osx-arm64/ncurses-6.5-hb89a1cb_0.conda
  sha256: 87d7cf716d9d930dab682cb57b3b8d3a61940b47d6703f3529a155c938a6990a
  md5: b13ad5724ac9ae98b6b4fd87e4500ba4
  license: X11 AND BSD-3-Clause
  size: 795131
  timestamp: 1715194898402
- kind: conda
  name: nodeenv
  version: 1.9.1
  build: pyhd8ed1ab_0
  subdir: noarch
  noarch: python
  url: https://conda.anaconda.org/conda-forge/noarch/nodeenv-1.9.1-pyhd8ed1ab_0.conda
  sha256: 85ee07342ab055dc081f3de8292c5e7195e43e046db9c5750f242f928f6bb8f2
  md5: dfe0528d0f1c16c1f7c528ea5536ab30
  depends:
  - python 2.7|>=3.7
  - setuptools
  license: BSD-3-Clause
  license_family: BSD
  size: 34489
  timestamp: 1717585382642
- kind: conda
  name: openssl
  version: 3.2.1
  build: h0d3ecfb_1
  build_number: 1
  subdir: osx-arm64
  url: https://conda.anaconda.org/conda-forge/osx-arm64/openssl-3.2.1-h0d3ecfb_1.conda
  sha256: 519dc941d7ab0ebf31a2878d85c2f444450e7c5f6f41c4d07252c6bb3417b78b
  md5: eb580fb888d93d5d550c557323ac5cee
  depends:
  - ca-certificates
  constrains:
  - pyopenssl >=22.1
  license: Apache-2.0
  license_family: Apache
  purls: []
  size: 2855250
  timestamp: 1710793435903
- kind: conda
  name: openssl
  version: 3.2.1
  build: hcfcfb64_1
  build_number: 1
  subdir: win-64
  url: https://conda.anaconda.org/conda-forge/win-64/openssl-3.2.1-hcfcfb64_1.conda
  sha256: 61ce4e11c3c26ed4e4d9b7e7e2483121a1741ad0f9c8db0a91a28b6e05182ce6
  md5: 958e0418e93e50c575bff70fbcaa12d8
  depends:
  - ca-certificates
  - ucrt >=10.0.20348.0
  - vc >=14.2,<15
  - vc14_runtime >=14.29.30139
  constrains:
  - pyopenssl >=22.1
  license: Apache-2.0
  license_family: Apache
  purls: []
  size: 8230112
  timestamp: 1710796158475
- kind: conda
  name: openssl
  version: 3.2.1
  build: hd590300_1
  build_number: 1
  subdir: linux-64
  url: https://conda.anaconda.org/conda-forge/linux-64/openssl-3.2.1-hd590300_1.conda
  sha256: 2c689444ed19a603be457284cf2115ee728a3fafb7527326e96054dee7cdc1a7
  md5: 9d731343cff6ee2e5a25c4a091bf8e2a
  depends:
  - ca-certificates
  - libgcc-ng >=12
  constrains:
  - pyopenssl >=22.1
  license: Apache-2.0
  license_family: Apache
  purls: []
  size: 2865379
  timestamp: 1710793235846
- kind: conda
  name: openssl
  version: 3.2.1
  build: hd75f5a5_1
  build_number: 1
  subdir: osx-64
  url: https://conda.anaconda.org/conda-forge/osx-64/openssl-3.2.1-hd75f5a5_1.conda
  sha256: 7ae0ac6a1673584a8a380c2ff3d46eca48ed53bc7174c0d4eaa0dd2f247a0984
  md5: 570a6f04802df580be529f3a72d2bbf7
  depends:
  - ca-certificates
  constrains:
  - pyopenssl >=22.1
  license: Apache-2.0
  license_family: Apache
  purls: []
  size: 2506344
  timestamp: 1710793930515
- kind: conda
  name: openssl
  version: 3.3.1
  build: h2466b09_1
  build_number: 1
  subdir: win-64
  url: https://conda.anaconda.org/conda-forge/win-64/openssl-3.3.1-h2466b09_1.conda
  sha256: e45ee071d45fcfaa59beb31def800cdb9d81b17bbb74c4a7e400102cb22ca35e
  md5: aa36aca82d1ffd26bee88ac7dc9e1ee3
  depends:
  - ca-certificates
  - ucrt >=10.0.20348.0
  - vc >=14.2,<15
  - vc14_runtime >=14.29.30139
  constrains:
  - pyopenssl >=22.1
  license: Apache-2.0
  license_family: Apache
  size: 8355633
  timestamp: 1719366975403
- kind: conda
  name: openssl
  version: 3.3.1
  build: h4ab18f5_1
  build_number: 1
  subdir: linux-64
  url: https://conda.anaconda.org/conda-forge/linux-64/openssl-3.3.1-h4ab18f5_1.conda
  sha256: ff3faf8d4c1c9aa4bd3263b596a68fcc6ac910297f354b2ce28718a3509db6d9
  md5: b1e9d076f14e8d776213fd5047b4c3d9
  depends:
  - ca-certificates
  - libgcc-ng >=12
  constrains:
  - pyopenssl >=22.1
  license: Apache-2.0
  license_family: Apache
  size: 2896610
  timestamp: 1719363957188
- kind: conda
  name: openssl
  version: 3.3.1
  build: h87427d6_1
  build_number: 1
  subdir: osx-64
  url: https://conda.anaconda.org/conda-forge/osx-64/openssl-3.3.1-h87427d6_1.conda
  sha256: 60eed5d771207bcef05e0547c8f93a61d0ad1dcf75e19f8f8d9ded8094d78477
  md5: d838ffe9ec3c6d971f110e04487466ff
  depends:
  - __osx >=10.13
  - ca-certificates
  constrains:
  - pyopenssl >=22.1
  license: Apache-2.0
  license_family: Apache
  size: 2551950
  timestamp: 1719364820943
- kind: conda
  name: openssl
  version: 3.3.1
  build: hfb2fe0b_1
  build_number: 1
  subdir: osx-arm64
  url: https://conda.anaconda.org/conda-forge/osx-arm64/openssl-3.3.1-hfb2fe0b_1.conda
  sha256: 3ab411856c3bef88595473f0dd86e82de4f913f88319548acf262d5b1175b050
  md5: c665dec48e08311096823956642a501c
  depends:
  - __osx >=11.0
  - ca-certificates
  constrains:
  - pyopenssl >=22.1
  license: Apache-2.0
  license_family: Apache
  size: 2897767
  timestamp: 1719363723462
- kind: conda
  name: packaging
  version: '24.0'
  build: pyhd8ed1ab_0
  subdir: noarch
  noarch: python
  url: https://conda.anaconda.org/conda-forge/noarch/packaging-24.0-pyhd8ed1ab_0.conda
  sha256: a390182d74c31dfd713c16db888c92c277feeb6d1fe96ff9d9c105f9564be48a
  md5: 248f521b64ce055e7feae3105e7abeb8
  depends:
  - python >=3.8
  license: Apache-2.0
  license_family: APACHE
  purls:
  - pkg:pypi/packaging
  size: 49832
  timestamp: 1710076089469
- kind: conda
  name: patch
  version: 2.7.6
  build: h27ca646_1002
  build_number: 1002
  subdir: osx-arm64
  url: https://conda.anaconda.org/conda-forge/osx-arm64/patch-2.7.6-h27ca646_1002.tar.bz2
  sha256: 45316f216976a35180e1973840de08013f075bc94a9a57ae9a9e4e52ea2224d4
  md5: 129d8d6f5a313a5c3e9ed39710d71147
  license: GPL-3.0-or-later
  license_family: GPL
  purls: []
  size: 130036
  timestamp: 1612446664446
- kind: conda
  name: patch
  version: 2.7.6
  build: h7f98852_1002
  build_number: 1002
  subdir: linux-64
  url: https://conda.anaconda.org/conda-forge/linux-64/patch-2.7.6-h7f98852_1002.tar.bz2
  sha256: fc30d1b643c35d82abd294cde6b34f7b9e952856c0386f4f069c3a2b7feb28dd
  md5: 4c1bbbec45149a186b915c67d086ed3b
  depends:
  - libgcc-ng >=9.3.0
  license: GPL-3.0-or-later
  license_family: GPL
  purls: []
  size: 123495
  timestamp: 1612446599889
- kind: conda
  name: patch
  version: 2.7.6
  build: hbcf498f_1002
  build_number: 1002
  subdir: osx-64
  url: https://conda.anaconda.org/conda-forge/osx-64/patch-2.7.6-hbcf498f_1002.tar.bz2
  sha256: 786044706396b82f4017e0c9d19b50fad5043de120c164b4f24f9b727a59d4db
  md5: 6b43381b7baa13d12f7f8c1c5f815902
  license: GPL-3.0-or-later
  license_family: GPL
  purls: []
  size: 135993
  timestamp: 1612446691250
- kind: conda
  name: patchelf
  version: 0.17.2
  build: h58526e2_0
  subdir: linux-64
  url: https://conda.anaconda.org/conda-forge/linux-64/patchelf-0.17.2-h58526e2_0.conda
  sha256: eb355ac225be2f698e19dba4dcab7cb0748225677a9799e9cc8e4cadc3cb738f
  md5: ba76a6a448819560b5f8b08a9c74f415
  depends:
  - libgcc-ng >=7.5.0
  - libstdcxx-ng >=7.5.0
  license: GPL-3.0-or-later
  license_family: GPL
  purls: []
  size: 94048
  timestamp: 1673473024463
- kind: conda
  name: pep517
  version: 0.13.0
  build: pyhd8ed1ab_0
  subdir: noarch
  noarch: python
  url: https://conda.anaconda.org/conda-forge/noarch/pep517-0.13.0-pyhd8ed1ab_0.tar.bz2
  sha256: 6a6f2fa6bc9106b2edcccc142242dc3ab1f2f77a6debbd5b480f08482f052636
  md5: d94aa03d99d8adc9898f783eba0d84d2
  depends:
  - python >=3.8
  - tomli
  license: MIT
  license_family: MIT
  purls:
  - pkg:pypi/pep517
  size: 19044
  timestamp: 1667916747996
- kind: conda
  name: pkginfo
  version: 1.10.0
  build: pyhd8ed1ab_0
  subdir: noarch
  noarch: python
  url: https://conda.anaconda.org/conda-forge/noarch/pkginfo-1.10.0-pyhd8ed1ab_0.conda
  sha256: 3e833f907039646e34d23203cd5c9cc487a451d955d8c8d6581e18a8ccef4cee
  md5: 8c6a4a704308f5d91f3a974a72db1096
  depends:
  - python >=3.7
  license: MIT
  license_family: MIT
  purls:
  - pkg:pypi/pkginfo
  size: 28142
  timestamp: 1709561205511
- kind: conda
  name: pkgutil-resolve-name
  version: 1.3.10
  build: pyhd8ed1ab_1
  build_number: 1
  subdir: noarch
  noarch: python
  url: https://conda.anaconda.org/conda-forge/noarch/pkgutil-resolve-name-1.3.10-pyhd8ed1ab_1.conda
  sha256: fecf95377134b0e8944762d92ecf7b0149c07d8186fb5db583125a2705c7ea0a
  md5: 405678b942f2481cecdb3e010f4925d9
  depends:
  - python >=3.6
  license: MIT AND PSF-2.0
  purls:
  - pkg:pypi/pkgutil-resolve-name
  size: 10778
  timestamp: 1694617398467
- kind: conda
  name: platformdirs
  version: 4.2.0
  build: pyhd8ed1ab_0
  subdir: noarch
  noarch: python
  url: https://conda.anaconda.org/conda-forge/noarch/platformdirs-4.2.0-pyhd8ed1ab_0.conda
  sha256: 2ebfb971236ab825dd79dd6086ea742a9901008ffb9c6222c1f2b5172a8039d3
  md5: a0bc3eec34b0fab84be6b2da94e98e20
  depends:
  - python >=3.8
  license: MIT
  license_family: MIT
  purls:
  - pkg:pypi/platformdirs
  size: 20210
  timestamp: 1706713564353
- kind: conda
  name: platformdirs
  version: 4.2.2
  build: pyhd8ed1ab_0
  subdir: noarch
  noarch: python
  url: https://conda.anaconda.org/conda-forge/noarch/platformdirs-4.2.2-pyhd8ed1ab_0.conda
  sha256: adc59384cf0b2fc6dc7362840151e8cb076349197a38f7230278252698a88442
  md5: 6f6cf28bf8e021933869bae3f84b8fc9
  depends:
  - python >=3.8
  license: MIT
  license_family: MIT
  size: 20572
  timestamp: 1715777739019
- kind: conda
  name: pluggy
  version: 1.4.0
  build: pyhd8ed1ab_0
  subdir: noarch
  noarch: python
  url: https://conda.anaconda.org/conda-forge/noarch/pluggy-1.4.0-pyhd8ed1ab_0.conda
  sha256: 6edfd2c41938ea772096c674809bfcf2ebb9bef7e82de6c7ea0b966b86bfb4d0
  md5: 139e9feb65187e916162917bb2484976
  depends:
  - python >=3.8
  license: MIT
  license_family: MIT
  purls:
  - pkg:pypi/pluggy
  size: 23384
  timestamp: 1706116931972
- kind: conda
  name: pre-commit
  version: 3.7.1
  build: pyha770c72_0
  subdir: noarch
  noarch: python
  url: https://conda.anaconda.org/conda-forge/noarch/pre-commit-3.7.1-pyha770c72_0.conda
  sha256: 689c169ce6ed5d516d8524cc1e6ef2687dff19747c1ed1ee9b347a71f47ff12d
  md5: 724bc4489c1174fc8e3233b0624fa51f
  depends:
  - cfgv >=2.0.0
  - identify >=1.0.0
  - nodeenv >=0.11.1
  - python >=3.9
  - pyyaml >=5.1
  - virtualenv >=20.10.0
  license: MIT
  license_family: MIT
  size: 179748
  timestamp: 1715432871404
- kind: conda
  name: pre-commit-hooks
  version: 4.6.0
  build: pyhd8ed1ab_0
  subdir: noarch
  noarch: python
  url: https://conda.anaconda.org/conda-forge/noarch/pre-commit-hooks-4.6.0-pyhd8ed1ab_0.conda
  sha256: 2d4a57474c7e2b90cc301df6197207d0812753279b2a7fae88106e0adc5d0b21
  md5: 9b353c467bcabf27ab5bae2e319c16bf
  depends:
  - python >=3.6
  - ruamel.yaml >=0.15
  - tomli >=1.1.0
  license: MIT
  license_family: MIT
  size: 34686
  timestamp: 1712432480698
- kind: conda
  name: psutil
  version: 5.9.8
  build: py312h41838bb_0
  subdir: osx-64
  url: https://conda.anaconda.org/conda-forge/osx-64/psutil-5.9.8-py312h41838bb_0.conda
  sha256: 12e5053d19bddaf7841e59cbe9ba98fa5d4d8502ceccddad80888515e1366107
  md5: 03926e7089a5e61b77043b470ae7b553
  depends:
  - python >=3.12,<3.13.0a0
  - python_abi 3.12.* *_cp312
  license: BSD-3-Clause
  license_family: BSD
  purls:
  - pkg:pypi/psutil
  size: 495162
  timestamp: 1705722685887
- kind: conda
  name: psutil
  version: 5.9.8
  build: py312h98912ed_0
  subdir: linux-64
  url: https://conda.anaconda.org/conda-forge/linux-64/psutil-5.9.8-py312h98912ed_0.conda
  sha256: 27e7f8f5d30c74439f39d61e21ac14c0cd03b5d55f7bf9f946fb619016f73c61
  md5: 3facaca6cc0f7988df3250efccd32da3
  depends:
  - libgcc-ng >=12
  - python >=3.12,<3.13.0a0
  - python_abi 3.12.* *_cp312
  license: BSD-3-Clause
  license_family: BSD
  purls:
  - pkg:pypi/psutil
  size: 486243
  timestamp: 1705722547420
- kind: conda
  name: psutil
  version: 5.9.8
  build: py312he37b823_0
  subdir: osx-arm64
  url: https://conda.anaconda.org/conda-forge/osx-arm64/psutil-5.9.8-py312he37b823_0.conda
  sha256: a996bd5f878da264d1d3ba7fde717b0a2c158a86645efb1e899d087cca74832d
  md5: cd6e99b9c5a623735161973b5f693a86
  depends:
  - python >=3.12,<3.13.0a0
  - python >=3.12,<3.13.0a0 *_cpython
  - python_abi 3.12.* *_cp312
  license: BSD-3-Clause
  license_family: BSD
  purls:
  - pkg:pypi/psutil
  size: 499490
  timestamp: 1705722767772
- kind: conda
  name: psutil
  version: 5.9.8
  build: py312he70551f_0
  subdir: win-64
  url: https://conda.anaconda.org/conda-forge/win-64/psutil-5.9.8-py312he70551f_0.conda
  sha256: 36f8addb327f80da4d6bd421170ff4cf8fb570d9ee8df39372427a4e33298dca
  md5: 5f2998851564bea33a159bd00e6249e8
  depends:
  - python >=3.12,<3.13.0a0
  - python_abi 3.12.* *_cp312
  - ucrt >=10.0.20348.0
  - vc >=14.2,<15
  - vc14_runtime >=14.29.30139
  license: BSD-3-Clause
  license_family: BSD
  purls:
  - pkg:pypi/psutil
  size: 503677
  timestamp: 1705722843679
- kind: conda
  name: py-lief
  version: 0.14.1
  build: py312h1683c14_1
  build_number: 1
  subdir: osx-64
  url: https://conda.anaconda.org/conda-forge/osx-64/py-lief-0.14.1-py312h1683c14_1.conda
  sha256: 758107fe3b36182cd654c1f0bfd0d9197c7d921130d9462934606bcf3d48c4a4
  md5: 9fd5fac90f4c02f0da97fb84d271caf9
  depends:
  - __osx >=10.13
  - libcxx >=16
  - liblief 0.14.1 ha0df490_1
  - python >=3.12,<3.13.0a0
  - python_abi 3.12.* *_cp312
  license: Apache-2.0
  license_family: Apache
  purls:
  - pkg:pypi/lief
  size: 537434
  timestamp: 1711566440502
- kind: conda
  name: py-lief
  version: 0.14.1
  build: py312h2721eaf_1
  build_number: 1
  subdir: osx-arm64
  url: https://conda.anaconda.org/conda-forge/osx-arm64/py-lief-0.14.1-py312h2721eaf_1.conda
  sha256: 09e288c5a14f7469e551ab810e6e9e24c8fbe15e3e02004750e9754ade2979f6
  md5: b157344e38369e52964a83bf85ef93d4
  depends:
  - __osx >=11.0
  - libcxx >=16
  - liblief 0.14.1 h3f3aa29_1
  - python >=3.12,<3.13.0a0
  - python_abi 3.12.* *_cp312
  license: Apache-2.0
  license_family: Apache
  purls:
  - pkg:pypi/lief
  size: 539467
  timestamp: 1711566025401
- kind: conda
  name: py-lief
  version: 0.14.1
  build: py312h275cf98_1
  build_number: 1
  subdir: win-64
  url: https://conda.anaconda.org/conda-forge/win-64/py-lief-0.14.1-py312h275cf98_1.conda
  sha256: a8a2a2c82272e1819b113da9975ca00a74659e5c819e4970e9350de5863073cb
  md5: 33f97d4de13a9c6442aa5a1cabc1f547
  depends:
  - liblief 0.14.1 he0c23c2_1
  - python >=3.12,<3.13.0a0
  - python_abi 3.12.* *_cp312
  - ucrt >=10.0.20348.0
  - vc >=14.2,<15
  - vc >=14.3,<15
  - vc14_runtime >=14.29.30139
  - vc14_runtime >=14.38.33130
  license: Apache-2.0
  license_family: Apache
  purls:
  - pkg:pypi/lief
  size: 561588
  timestamp: 1711565313159
- kind: conda
  name: py-lief
  version: 0.14.1
  build: py312h7070661_1
  build_number: 1
  subdir: linux-64
  url: https://conda.anaconda.org/conda-forge/linux-64/py-lief-0.14.1-py312h7070661_1.conda
  sha256: 8410ab9d798a10299133a0e105c3c50cf3cde1cc21bbd79eae3df6f8fd56e289
  md5: f69fc698e1625960fd3cc5cc796205f6
  depends:
  - libgcc-ng >=12
  - liblief 0.14.1 hac33072_1
  - libstdcxx-ng >=12
  - python >=3.12,<3.13.0a0
  - python_abi 3.12.* *_cp312
  license: Apache-2.0
  license_family: Apache
  purls:
  - pkg:pypi/lief
  size: 758297
  timestamp: 1711563364357
- kind: conda
  name: pybind11-abi
  version: '4'
  build: hd8ed1ab_3
  build_number: 3
  subdir: noarch
  noarch: generic
  url: https://conda.anaconda.org/conda-forge/noarch/pybind11-abi-4-hd8ed1ab_3.tar.bz2
  sha256: d4fb485b79b11042a16dc6abfb0c44c4f557707c2653ac47c81e5d32b24a3bb0
  md5: 878f923dd6acc8aeb47a75da6c4098be
  license: BSD-3-Clause
  license_family: BSD
  purls: []
  size: 9906
  timestamp: 1610372835205
- kind: conda
  name: pycosat
  version: 0.6.6
  build: py312h02f2b3b_0
  subdir: osx-arm64
  url: https://conda.anaconda.org/conda-forge/osx-arm64/pycosat-0.6.6-py312h02f2b3b_0.conda
  sha256: 79622e905c3185fe96c57bf6c57b20c545e86b3a6e7da88f24dc50d03ddbe3a6
  md5: 4d07092345b6e66e580ce3cd9141c6da
  depends:
  - python >=3.12,<3.13.0a0
  - python >=3.12,<3.13.0a0 *_cpython
  - python_abi 3.12.* *_cp312
  license: MIT
  license_family: MIT
  purls:
  - pkg:pypi/pycosat
  size: 86424
  timestamp: 1696356256622
- kind: conda
  name: pycosat
  version: 0.6.6
  build: py312h104f124_0
  subdir: osx-64
  url: https://conda.anaconda.org/conda-forge/osx-64/pycosat-0.6.6-py312h104f124_0.conda
  sha256: b37afbc13d4216dde3a613ded3a1688adae3d74ab98ea55cc6914b39d2417d55
  md5: 106c2d37708757f4c23ff1f487bf5a3f
  depends:
  - python >=3.12,<3.13.0a0
  - python_abi 3.12.* *_cp312
  license: MIT
  license_family: MIT
  purls:
  - pkg:pypi/pycosat
  size: 89221
  timestamp: 1696356180943
- kind: conda
  name: pycosat
  version: 0.6.6
  build: py312h98912ed_0
  subdir: linux-64
  url: https://conda.anaconda.org/conda-forge/linux-64/pycosat-0.6.6-py312h98912ed_0.conda
  sha256: b973d39eb9fd9625fe97e2fbb4b6f758ea47aa288f5f8c7769e3f36a3acbb5da
  md5: 8f1c372e7b843167be885dc8229931c1
  depends:
  - libgcc-ng >=12
  - python >=3.12,<3.13.0a0
  - python_abi 3.12.* *_cp312
  license: MIT
  license_family: MIT
  purls:
  - pkg:pypi/pycosat
  size: 88549
  timestamp: 1696355931150
- kind: conda
  name: pycosat
  version: 0.6.6
  build: py312he70551f_0
  subdir: win-64
  url: https://conda.anaconda.org/conda-forge/win-64/pycosat-0.6.6-py312he70551f_0.conda
  sha256: 680e91170b5b29c39a486995c55bb29fc84dea86a8cc3c2180e30c4d4556d3ec
  md5: 619f8a019eaeffff3c9507fd2f5769c2
  depends:
  - python >=3.12,<3.13.0a0
  - python_abi 3.12.* *_cp312
  - ucrt >=10.0.20348.0
  - vc >=14.2,<15
  - vc14_runtime >=14.29.30139
  license: MIT
  license_family: MIT
  purls:
  - pkg:pypi/pycosat
  size: 77670
  timestamp: 1696356641443
- kind: conda
  name: pycparser
  version: '2.22'
  build: pyhd8ed1ab_0
  subdir: noarch
  noarch: python
  url: https://conda.anaconda.org/conda-forge/noarch/pycparser-2.22-pyhd8ed1ab_0.conda
  sha256: 406001ebf017688b1a1554b49127ca3a4ac4626ec0fd51dc75ffa4415b720b64
  md5: 844d9eb3b43095b031874477f7d70088
  depends:
  - python >=3.8
  license: BSD-3-Clause
  license_family: BSD
  size: 105098
  timestamp: 1711811634025
- kind: conda
  name: pygithub
  version: 2.3.0
  build: pyhd8ed1ab_0
  subdir: noarch
  noarch: python
  url: https://conda.anaconda.org/conda-forge/noarch/pygithub-2.3.0-pyhd8ed1ab_0.conda
  sha256: 6f03bffc523305f60b2c9a60d085cdefcfb98329251dd109e995dde878b14d23
  md5: b07dc79f5617b22abbaba663d84d1400
  depends:
  - cryptography >=3.4.0
  - deprecated
  - pyjwt >=2.4.0
  - pynacl >=1.4.0
  - python >=3.7
  - python-dateutil
  - requests >=2.14.0
  - typing-extensions >=4.0.0
  - urllib3 >=1.26.0
  license: LGPL-3.0-only
  license_family: LGPL
  purls:
  - pkg:pypi/pygithub
  size: 145581
  timestamp: 1711296584144
- kind: conda
  name: pyjwt
  version: 2.8.0
  build: pyhd8ed1ab_1
  build_number: 1
  subdir: noarch
  noarch: python
  url: https://conda.anaconda.org/conda-forge/noarch/pyjwt-2.8.0-pyhd8ed1ab_1.conda
  sha256: d7cb7fbafd767e938db10820c76a9c16d91faf5a081842159cc185787879eb07
  md5: 74f76d4868dbba5870f2cf1d9b12d8f3
  depends:
  - python >=3.7
  constrains:
  - cryptography >=3.3.1
  license: MIT
  license_family: MIT
  purls:
  - pkg:pypi/pyjwt
  size: 24906
  timestamp: 1706895211122
- kind: conda
  name: pynacl
  version: 1.5.0
  build: py312h02f2b3b_3
  build_number: 3
  subdir: osx-arm64
  url: https://conda.anaconda.org/conda-forge/osx-arm64/pynacl-1.5.0-py312h02f2b3b_3.conda
  sha256: 733bba1d4b25f17a5e30f99dc4355b6cd9345cf0c9a1241c205323d8e0ec42af
  md5: 5648ef2d224601e852af9b4e8eb30d3a
  depends:
  - cffi >=1.4.1
  - libsodium >=1.0.18,<1.0.19.0a0
  - python >=3.12.0rc3,<3.13.0a0
  - python >=3.12.0rc3,<3.13.0a0 *_cpython
  - python_abi 3.12.* *_cp312
  - six
  license: Apache-2.0
  license_family: Apache
  purls:
  - pkg:pypi/pynacl
  size: 1148303
  timestamp: 1695545270114
- kind: conda
  name: pynacl
  version: 1.5.0
  build: py312h104f124_3
  build_number: 3
  subdir: osx-64
  url: https://conda.anaconda.org/conda-forge/osx-64/pynacl-1.5.0-py312h104f124_3.conda
  sha256: 9e7f8189c8cb3e0e4318b59ca42ff97f7803a732c69b1fb192e7c2af3f4234c3
  md5: eee6d82c708669043c7d581afd45a6db
  depends:
  - cffi >=1.4.1
  - libsodium >=1.0.18,<1.0.19.0a0
  - python >=3.12.0rc3,<3.13.0a0
  - python_abi 3.12.* *_cp312
  - six
  license: Apache-2.0
  license_family: Apache
  purls:
  - pkg:pypi/pynacl
  size: 1165861
  timestamp: 1695545180164
- kind: conda
  name: pynacl
  version: 1.5.0
  build: py312h98912ed_3
  build_number: 3
  subdir: linux-64
  url: https://conda.anaconda.org/conda-forge/linux-64/pynacl-1.5.0-py312h98912ed_3.conda
  sha256: f9077093cbd75165abd2f538ad2924ec4cf3a5928604e9ff6ffcf2b224de2163
  md5: 66244781991f08a163ff80a91359dbf5
  depends:
  - cffi >=1.4.1
  - libgcc-ng >=12
  - libsodium >=1.0.18,<1.0.19.0a0
  - python >=3.12.0rc3,<3.13.0a0
  - python_abi 3.12.* *_cp312
  - six
  license: Apache-2.0
  license_family: Apache
  purls:
  - pkg:pypi/pynacl
  size: 1147941
  timestamp: 1695545046950
- kind: conda
  name: pynacl
  version: 1.5.0
  build: py312hc560f31_3
  build_number: 3
  subdir: win-64
  url: https://conda.anaconda.org/conda-forge/win-64/pynacl-1.5.0-py312hc560f31_3.conda
  sha256: 7b525604cbf5af4858b970e92aa37fbe9bbc83739c099dc734210f48ceb24fe2
  md5: c0c5ade781f5914663ba090a86088af0
  depends:
  - cffi >=1.4.1
  - python >=3.12.0rc3,<3.13.0a0
  - python_abi 3.12.* *_cp312
  - six
  - ucrt >=10.0.20348.0
  - vc >=14.2,<15
  - vc14_runtime >=14.29.30139
  license: Apache-2.0
  license_family: Apache
  purls:
  - pkg:pypi/pynacl
  size: 1247874
  timestamp: 1695545310942
- kind: conda
  name: pysocks
  version: 1.7.1
  build: pyh0701188_6
  build_number: 6
  subdir: noarch
  noarch: python
  url: https://conda.anaconda.org/conda-forge/noarch/pysocks-1.7.1-pyh0701188_6.tar.bz2
  sha256: b3a612bc887f3dd0fb7c4199ad8e342bd148cf69a9b74fd9468a18cf2bef07b7
  md5: 56cd9fe388baac0e90c7149cfac95b60
  depends:
  - __win
  - python >=3.8
  - win_inet_pton
  license: BSD-3-Clause
  license_family: BSD
  purls:
  - pkg:pypi/pysocks
  size: 19348
  timestamp: 1661605138291
- kind: conda
  name: pysocks
  version: 1.7.1
  build: pyha2e5f31_6
  build_number: 6
  subdir: noarch
  noarch: python
  url: https://conda.anaconda.org/conda-forge/noarch/pysocks-1.7.1-pyha2e5f31_6.tar.bz2
  sha256: a42f826e958a8d22e65b3394f437af7332610e43ee313393d1cf143f0a2d274b
  md5: 2a7de29fb590ca14b5243c4c812c8025
  depends:
  - __unix
  - python >=3.8
  license: BSD-3-Clause
  license_family: BSD
  purls:
  - pkg:pypi/pysocks
  size: 18981
  timestamp: 1661604969727
- kind: conda
  name: pytest
  version: 8.1.2
  build: pyhd8ed1ab_0
  subdir: noarch
  noarch: python
  url: https://conda.anaconda.org/conda-forge/noarch/pytest-8.1.2-pyhd8ed1ab_0.conda
  sha256: 52915f1439934397a1d775af669b79670527d8db463e03acdf0365cdb4aed1b3
  md5: bd376c5806a6ba58c1375aa4d7dd6e51
  depends:
  - colorama
  - exceptiongroup >=1.0.0rc8
  - iniconfig
  - packaging
  - pluggy <2.0,>=1.4
  - python >=3.8
  - tomli >=1
  constrains:
  - pytest-faulthandler >=2
  license: MIT
  license_family: MIT
  purls:
  - pkg:pypi/pytest?source=conda-forge-mapping
  size: 255436
  timestamp: 1714173970715
- kind: conda
  name: python
  version: 3.12.3
  build: h1411813_0_cpython
  subdir: osx-64
  url: https://conda.anaconda.org/conda-forge/osx-64/python-3.12.3-h1411813_0_cpython.conda
  sha256: 3b327ffc152a245011011d1d730781577a8274fde1cf6243f073749ead8f1c2a
  md5: df1448ec6cbf8eceb03d29003cf72ae6
  depends:
  - __osx >=10.9
  - bzip2 >=1.0.8,<2.0a0
  - libexpat >=2.6.2,<3.0a0
  - libffi >=3.4,<4.0a0
  - libsqlite >=3.45.2,<4.0a0
  - libzlib >=1.2.13,<1.3.0a0
  - ncurses >=6.4.20240210,<7.0a0
  - openssl >=3.2.1,<4.0a0
  - readline >=8.2,<9.0a0
  - tk >=8.6.13,<8.7.0a0
  - tzdata
  - xz >=5.2.6,<6.0a0
  constrains:
  - python_abi 3.12.* *_cp312
  license: Python-2.0
  purls: []
  size: 14557341
  timestamp: 1713208068012
- kind: conda
  name: python
  version: 3.12.3
  build: h2628c8c_0_cpython
  subdir: win-64
  url: https://conda.anaconda.org/conda-forge/win-64/python-3.12.3-h2628c8c_0_cpython.conda
  sha256: 1a95494abe572a8819c933f978df89f00bde72ea9432d46a70632599e8029ea4
  md5: f07c8c5dd98767f9a652de5d039b284e
  depends:
  - bzip2 >=1.0.8,<2.0a0
  - libexpat >=2.6.2,<3.0a0
  - libffi >=3.4,<4.0a0
  - libsqlite >=3.45.2,<4.0a0
  - libzlib >=1.2.13,<1.3.0a0
  - openssl >=3.2.1,<4.0a0
  - tk >=8.6.13,<8.7.0a0
  - tzdata
  - ucrt >=10.0.20348.0
  - vc >=14.2,<15
  - vc14_runtime >=14.29.30139
  - xz >=5.2.6,<6.0a0
  constrains:
  - python_abi 3.12.* *_cp312
  license: Python-2.0
  purls: []
  size: 16179248
  timestamp: 1713205644673
- kind: conda
  name: python
  version: 3.12.3
  build: h4a7b5fc_0_cpython
  subdir: osx-arm64
  url: https://conda.anaconda.org/conda-forge/osx-arm64/python-3.12.3-h4a7b5fc_0_cpython.conda
  sha256: c761fb3713ea66bce3889b33b6f400afb2dd192d1fc2686446e9d8166cfcec6b
  md5: 8643ab37bece6ae8f112464068d9df9c
  depends:
  - __osx >=11.0
  - bzip2 >=1.0.8,<2.0a0
  - libexpat >=2.6.2,<3.0a0
  - libffi >=3.4,<4.0a0
  - libsqlite >=3.45.2,<4.0a0
  - libzlib >=1.2.13,<1.3.0a0
  - ncurses >=6.4.20240210,<7.0a0
  - openssl >=3.2.1,<4.0a0
  - readline >=8.2,<9.0a0
  - tk >=8.6.13,<8.7.0a0
  - tzdata
  - xz >=5.2.6,<6.0a0
  constrains:
  - python_abi 3.12.* *_cp312
  license: Python-2.0
  purls: []
  size: 13207557
  timestamp: 1713206576646
- kind: conda
  name: python
  version: 3.12.3
  build: hab00c5b_0_cpython
  subdir: linux-64
  url: https://conda.anaconda.org/conda-forge/linux-64/python-3.12.3-hab00c5b_0_cpython.conda
  sha256: f9865bcbff69f15fd89a33a2da12ad616e98d65ce7c83c644b92e66e5016b227
  md5: 2540b74d304f71d3e89c81209db4db84
  depends:
  - bzip2 >=1.0.8,<2.0a0
  - ld_impl_linux-64 >=2.36.1
  - libexpat >=2.6.2,<3.0a0
  - libffi >=3.4,<4.0a0
  - libgcc-ng >=12
  - libnsl >=2.0.1,<2.1.0a0
  - libsqlite >=3.45.2,<4.0a0
  - libuuid >=2.38.1,<3.0a0
  - libxcrypt >=4.4.36
  - libzlib >=1.2.13,<1.3.0a0
  - ncurses >=6.4.20240210,<7.0a0
  - openssl >=3.2.1,<4.0a0
  - readline >=8.2,<9.0a0
  - tk >=8.6.13,<8.7.0a0
  - tzdata
  - xz >=5.2.6,<6.0a0
  constrains:
  - python_abi 3.12.* *_cp312
  license: Python-2.0
  purls: []
  size: 31991381
  timestamp: 1713208036041
- kind: conda
  name: python
  version: 3.12.4
  build: h194c7f8_0_cpython
  subdir: linux-64
  url: https://conda.anaconda.org/conda-forge/linux-64/python-3.12.4-h194c7f8_0_cpython.conda
  sha256: 97a78631e6c928bf7ad78d52f7f070fcf3bd37619fa48dc4394c21cf3058cdee
  md5: d73490214f536cccb5819e9873048c92
  depends:
  - bzip2 >=1.0.8,<2.0a0
  - ld_impl_linux-64 >=2.36.1
  - libexpat >=2.6.2,<3.0a0
  - libffi >=3.4,<4.0a0
  - libgcc-ng >=12
  - libnsl >=2.0.1,<2.1.0a0
  - libsqlite >=3.46.0,<4.0a0
  - libuuid >=2.38.1,<3.0a0
  - libxcrypt >=4.4.36
  - libzlib >=1.3.1,<2.0a0
  - ncurses >=6.5,<7.0a0
  - openssl >=3.3.1,<4.0a0
  - readline >=8.2,<9.0a0
  - tk >=8.6.13,<8.7.0a0
  - tzdata
  - xz >=5.2.6,<6.0a0
  constrains:
  - python_abi 3.12.* *_cp312
  license: Python-2.0
  size: 32073625
  timestamp: 1718621771849
- kind: conda
  name: python
  version: 3.12.4
  build: h30c5eda_0_cpython
  subdir: osx-arm64
  url: https://conda.anaconda.org/conda-forge/osx-arm64/python-3.12.4-h30c5eda_0_cpython.conda
  sha256: 107824b584eb5e43f71df8cb2741019f5c377c734f8309899aa2a6ed53b79a47
  md5: e3e44e0e72aed46dcb810fa3e96784be
  depends:
  - __osx >=11.0
  - bzip2 >=1.0.8,<2.0a0
  - libexpat >=2.6.2,<3.0a0
  - libffi >=3.4,<4.0a0
  - libsqlite >=3.46.0,<4.0a0
  - libzlib >=1.3.1,<2.0a0
  - ncurses >=6.5,<7.0a0
  - openssl >=3.3.1,<4.0a0
  - readline >=8.2,<9.0a0
  - tk >=8.6.13,<8.7.0a0
  - tzdata
  - xz >=5.2.6,<6.0a0
  constrains:
  - python_abi 3.12.* *_cp312
  license: Python-2.0
  size: 12183332
  timestamp: 1718619490228
- kind: conda
  name: python
  version: 3.12.4
  build: h37a9e06_0_cpython
  subdir: osx-64
  url: https://conda.anaconda.org/conda-forge/osx-64/python-3.12.4-h37a9e06_0_cpython.conda
  sha256: 677958ee90eff229755d4e0ed40af6d835c9131e863b1539b34bbf07d7a775f3
  md5: 94e2b77992f580ac6b7a4fc9b53018b3
  depends:
  - __osx >=10.13
  - bzip2 >=1.0.8,<2.0a0
  - libexpat >=2.6.2,<3.0a0
  - libffi >=3.4,<4.0a0
  - libsqlite >=3.46.0,<4.0a0
  - libzlib >=1.3.1,<2.0a0
  - ncurses >=6.5,<7.0a0
  - openssl >=3.3.1,<4.0a0
  - readline >=8.2,<9.0a0
  - tk >=8.6.13,<8.7.0a0
  - tzdata
  - xz >=5.2.6,<6.0a0
  constrains:
  - python_abi 3.12.* *_cp312
  license: Python-2.0
  size: 13848015
  timestamp: 1718619909707
- kind: conda
  name: python
  version: 3.12.4
  build: h889d299_0_cpython
  subdir: win-64
  url: https://conda.anaconda.org/conda-forge/win-64/python-3.12.4-h889d299_0_cpython.conda
  sha256: 1db32594bfd8db2a49af66c14aaf479520f98df7a86e9d6e6a9ae484d369f4da
  md5: 4527737432f0fade2fc1e5852c672133
  depends:
  - bzip2 >=1.0.8,<2.0a0
  - libexpat >=2.6.2,<3.0a0
  - libffi >=3.4,<4.0a0
  - libsqlite >=3.46.0,<4.0a0
  - libzlib >=1.3.1,<2.0a0
  - openssl >=3.3.1,<4.0a0
  - tk >=8.6.13,<8.7.0a0
  - tzdata
  - ucrt >=10.0.20348.0
  - vc >=14.2,<15
  - vc14_runtime >=14.29.30139
  - xz >=5.2.6,<6.0a0
  constrains:
  - python_abi 3.12.* *_cp312
  license: Python-2.0
  size: 16173770
  timestamp: 1718619012084
- kind: conda
  name: python-dateutil
  version: 2.9.0
  build: pyhd8ed1ab_0
  subdir: noarch
  noarch: python
  url: https://conda.anaconda.org/conda-forge/noarch/python-dateutil-2.9.0-pyhd8ed1ab_0.conda
  sha256: f3ceef02ac164a8d3a080d0d32f8e2ebe10dd29e3a685d240e38b3599e146320
  md5: 2cf4264fffb9e6eff6031c5b6884d61c
  depends:
  - python >=3.7
  - six >=1.5
  license: Apache-2.0
  license_family: APACHE
  purls:
  - pkg:pypi/python-dateutil
  size: 222742
  timestamp: 1709299922152
- kind: conda
  name: python-libarchive-c
  version: '5.1'
  build: py312h2e8e312_0
  subdir: win-64
  url: https://conda.anaconda.org/conda-forge/win-64/python-libarchive-c-5.1-py312h2e8e312_0.conda
  sha256: 468f2b72cbd84d3ca0bbf956059d17180b91ba3a5d1253035a7471ac4b291567
  md5: ae97341f8a8520442f9c53a8ca999108
  depends:
  - libarchive
  - python >=3.12,<3.13.0a0
  - python_abi 3.12.* *_cp312
  license: CC0-1.0
  license_family: CC
  purls:
  - pkg:pypi/libarchive-c
  size: 48652
  timestamp: 1709828762233
- kind: conda
  name: python-libarchive-c
  version: '5.1'
  build: py312h7900ff3_0
  subdir: linux-64
  url: https://conda.anaconda.org/conda-forge/linux-64/python-libarchive-c-5.1-py312h7900ff3_0.conda
  sha256: 243538d18db27dbb2c27453146c81386acc7909f32f9b7845980ad843ca9ed66
  md5: 5c766786ca3f47e406785553cfc05ce7
  depends:
  - libarchive
  - python >=3.12,<3.13.0a0
  - python_abi 3.12.* *_cp312
  license: CC0-1.0
  license_family: CC
  purls:
  - pkg:pypi/libarchive-c
  size: 69718
  timestamp: 1709828706620
- kind: conda
  name: python-libarchive-c
  version: '5.1'
  build: py312h81bd7bf_0
  subdir: osx-arm64
  url: https://conda.anaconda.org/conda-forge/osx-arm64/python-libarchive-c-5.1-py312h81bd7bf_0.conda
  sha256: ce2f6ea609799d379d2cc1fca01266b4d0af2f29cc7b5987f14a5440ef5c5f93
  md5: 9228b410f4d130823fc86407861c0527
  depends:
  - libarchive
  - python >=3.12,<3.13.0a0
  - python >=3.12,<3.13.0a0 *_cpython
  - python_abi 3.12.* *_cp312
  license: CC0-1.0
  license_family: CC
  purls:
  - pkg:pypi/libarchive-c
  size: 70407
  timestamp: 1709829093907
- kind: conda
  name: python-libarchive-c
  version: '5.1'
  build: py312hb401068_0
  subdir: osx-64
  url: https://conda.anaconda.org/conda-forge/osx-64/python-libarchive-c-5.1-py312hb401068_0.conda
  sha256: 6c82bf2f807310120630dea4c642b836d7e85804bb5750ee07b8e446386288ed
  md5: 8c8948f8210f5508068744c520652feb
  depends:
  - libarchive
  - python >=3.12,<3.13.0a0
  - python_abi 3.12.* *_cp312
  license: CC0-1.0
  license_family: CC
  purls:
  - pkg:pypi/libarchive-c
  size: 69751
  timestamp: 1709828844280
- kind: conda
  name: python_abi
  version: '3.12'
  build: 4_cp312
  build_number: 4
  subdir: linux-64
  url: https://conda.anaconda.org/conda-forge/linux-64/python_abi-3.12-4_cp312.conda
  sha256: 182a329de10a4165f6e8a3804caf751f918f6ea6176dd4e5abcdae1ed3095bf6
  md5: dccc2d142812964fcc6abdc97b672dff
  constrains:
  - python 3.12.* *_cpython
  license: BSD-3-Clause
  license_family: BSD
  size: 6385
  timestamp: 1695147396604
- kind: conda
  name: python_abi
  version: '3.12'
  build: 4_cp312
  build_number: 4
  subdir: osx-64
  url: https://conda.anaconda.org/conda-forge/osx-64/python_abi-3.12-4_cp312.conda
  sha256: 82c154d95c1637604671a02a89e72f1382e89a4269265a03506496bd928f6f14
  md5: 87201ac4314b911b74197e588cca3639
  constrains:
  - python 3.12.* *_cpython
  license: BSD-3-Clause
  license_family: BSD
  size: 6496
  timestamp: 1695147498447
- kind: conda
  name: python_abi
  version: '3.12'
  build: 4_cp312
  build_number: 4
  subdir: osx-arm64
  url: https://conda.anaconda.org/conda-forge/osx-arm64/python_abi-3.12-4_cp312.conda
  sha256: db25428e4f24f8693ffa39f3ff6dfbb8fd53bc298764b775b57edab1c697560f
  md5: bbb3a02c78b2d8219d7213f76d644a2a
  constrains:
  - python 3.12.* *_cpython
  license: BSD-3-Clause
  license_family: BSD
  size: 6508
  timestamp: 1695147497048
- kind: conda
  name: python_abi
  version: '3.12'
  build: 4_cp312
  build_number: 4
  subdir: win-64
  url: https://conda.anaconda.org/conda-forge/win-64/python_abi-3.12-4_cp312.conda
  sha256: 488f8519d04b48f59bd6fde21ebe2d7a527718ff28aac86a8b53aa63658bdef6
  md5: 17f4ccf6be9ded08bd0a376f489ac1a6
  constrains:
  - python 3.12.* *_cpython
  license: BSD-3-Clause
  license_family: BSD
  size: 6785
  timestamp: 1695147430513
- kind: conda
  name: pytz
  version: '2024.1'
  build: pyhd8ed1ab_0
  subdir: noarch
  noarch: python
  url: https://conda.anaconda.org/conda-forge/noarch/pytz-2024.1-pyhd8ed1ab_0.conda
  sha256: 1a7d6b233f7e6e3bbcbad054c8fd51e690a67b129a899a056a5e45dd9f00cb41
  md5: 3eeeeb9e4827ace8c0c1419c85d590ad
  depends:
  - python >=3.7
  license: MIT
  license_family: MIT
  purls:
  - pkg:pypi/pytz
  size: 188538
  timestamp: 1706886944988
- kind: conda
  name: pyyaml
  version: 6.0.1
  build: py312h02f2b3b_1
  build_number: 1
  subdir: osx-arm64
  url: https://conda.anaconda.org/conda-forge/osx-arm64/pyyaml-6.0.1-py312h02f2b3b_1.conda
  sha256: b6b4027b89c17b9bbd8089aec3e44bc29f802a7d5668d5a75b5358d7ed9705ca
  md5: a0c843e52a1c4422d8657dd76e9eb994
  depends:
  - python >=3.12.0rc3,<3.13.0a0
  - python >=3.12.0rc3,<3.13.0a0 *_cpython
  - python_abi 3.12.* *_cp312
  - yaml >=0.2.5,<0.3.0a0
  license: MIT
  license_family: MIT
  size: 182705
  timestamp: 1695373895409
- kind: conda
  name: pyyaml
  version: 6.0.1
  build: py312h104f124_1
  build_number: 1
  subdir: osx-64
  url: https://conda.anaconda.org/conda-forge/osx-64/pyyaml-6.0.1-py312h104f124_1.conda
  sha256: 04aa180782cb675b960c0bf4aad439b4a7a08553c6af74d0b8e5df9a0c7cc4f4
  md5: 260ed90aaf06061edabd7209638cf03b
  depends:
  - python >=3.12.0rc3,<3.13.0a0
  - python_abi 3.12.* *_cp312
  - yaml >=0.2.5,<0.3.0a0
  license: MIT
  license_family: MIT
  size: 185636
  timestamp: 1695373742454
- kind: conda
  name: pyyaml
  version: 6.0.1
  build: py312h98912ed_1
  build_number: 1
  subdir: linux-64
  url: https://conda.anaconda.org/conda-forge/linux-64/pyyaml-6.0.1-py312h98912ed_1.conda
  sha256: 7f347a10a7121b08d79d21cd4f438c07c23479ea0c74dfb89d6dc416f791bb7f
  md5: e3fd78d8d490af1d84763b9fe3f2e552
  depends:
  - libgcc-ng >=12
  - python >=3.12.0rc3,<3.13.0a0
  - python_abi 3.12.* *_cp312
  - yaml >=0.2.5,<0.3.0a0
  license: MIT
  license_family: MIT
  size: 196583
  timestamp: 1695373632212
- kind: conda
  name: pyyaml
  version: 6.0.1
  build: py312he70551f_1
  build_number: 1
  subdir: win-64
  url: https://conda.anaconda.org/conda-forge/win-64/pyyaml-6.0.1-py312he70551f_1.conda
  sha256: a72fa8152791b4738432f270e70b3a9a4d583ef059a78aa1c62f4b4ab7b15494
  md5: f91e0baa89ba21166916624ba7bfb422
  depends:
  - python >=3.12.0rc3,<3.13.0a0
  - python_abi 3.12.* *_cp312
  - ucrt >=10.0.20348.0
  - vc >=14.2,<15
  - vc14_runtime >=14.29.30139
  - yaml >=0.2.5,<0.3.0a0
  license: MIT
  license_family: MIT
  size: 167932
  timestamp: 1695374097139
- kind: conda
  name: rattler-build
  version: 0.15.0
  build: h2b8f702_0
  subdir: osx-arm64
  url: https://conda.anaconda.org/conda-forge/osx-arm64/rattler-build-0.15.0-h2b8f702_0.conda
  sha256: 4fd077a49b920ba15fc9446471fb1edddcf9c638eb77f2a504fe25f2424aa7a2
  md5: 5f1437b3e04e7b9b140d87364d3f892d
  depends:
  - libcxx >=16
  constrains:
  - __osx >=11.0
  license: BSD-3-Clause
  license_family: BSD
  purls: []
  size: 7583997
  timestamp: 1713391566597
- kind: conda
  name: rattler-build
  version: 0.15.0
  build: h614bb76_0
  subdir: linux-64
  url: https://conda.anaconda.org/conda-forge/linux-64/rattler-build-0.15.0-h614bb76_0.conda
  sha256: 6f0fdf6e4cbb8416df982e4814e112c0e26a8eb9e6184a640e5ff155a9063796
  md5: 7e5875d2427c0c38a399648036583647
  depends:
  - libgcc-ng >=12
  - libstdcxx-ng >=12
  - openssl >=3.2.1,<4.0a0
  license: BSD-3-Clause
  license_family: BSD
  purls: []
  size: 9921940
  timestamp: 1713390727210
- kind: conda
  name: rattler-build
  version: 0.15.0
  build: h7ea99a0_0
  subdir: win-64
  url: https://conda.anaconda.org/conda-forge/win-64/rattler-build-0.15.0-h7ea99a0_0.conda
  sha256: a477de68c9774db427b85acf9cc0de6154ae79f17c26ef219b3e9bbc62170cc4
  md5: ca24907908a0382010234c1a117ec67a
  depends:
  - ucrt >=10.0.20348.0
  - vc >=14.2,<15
  - vc14_runtime >=14.29.30139
  license: BSD-3-Clause
  license_family: BSD
  purls: []
  size: 7194383
  timestamp: 1713392068197
- kind: conda
  name: rattler-build
  version: 0.15.0
  build: hd81679c_0
  subdir: osx-64
  url: https://conda.anaconda.org/conda-forge/osx-64/rattler-build-0.15.0-hd81679c_0.conda
  sha256: 0b0160466b300d35bfdb653c7ce1afafcf2a985d5ffac606148da7fd1084f44f
  md5: d05f80bd69affc1da6a60f415ac51342
  depends:
  - libcxx >=16
  constrains:
  - __osx >=10.12
  license: BSD-3-Clause
  license_family: BSD
  purls: []
  size: 7882297
  timestamp: 1713391855237
- kind: pypi
  name: rattler-build-conda-compat
  version: 0.0.6
  path: .
<<<<<<< HEAD
  sha256: dd55da542da0e1381ddda7ff68e5a1d17f73a20b57863698ea0e130ca290d9aa
=======
  sha256: f699c1a6377cd93a9519b2966858ab7ef42d856304d11b90c2a96d3bdebfab60
>>>>>>> 24602537
  requires_python: '>=3.8'
  editable: true
- kind: conda
  name: readline
  version: '8.2'
  build: h8228510_1
  build_number: 1
  subdir: linux-64
  url: https://conda.anaconda.org/conda-forge/linux-64/readline-8.2-h8228510_1.conda
  sha256: 5435cf39d039387fbdc977b0a762357ea909a7694d9528ab40f005e9208744d7
  md5: 47d31b792659ce70f470b5c82fdfb7a4
  depends:
  - libgcc-ng >=12
  - ncurses >=6.3,<7.0a0
  license: GPL-3.0-only
  license_family: GPL
  size: 281456
  timestamp: 1679532220005
- kind: conda
  name: readline
  version: '8.2'
  build: h92ec313_1
  build_number: 1
  subdir: osx-arm64
  url: https://conda.anaconda.org/conda-forge/osx-arm64/readline-8.2-h92ec313_1.conda
  sha256: a1dfa679ac3f6007362386576a704ad2d0d7a02e98f5d0b115f207a2da63e884
  md5: 8cbb776a2f641b943d413b3e19df71f4
  depends:
  - ncurses >=6.3,<7.0a0
  license: GPL-3.0-only
  license_family: GPL
  size: 250351
  timestamp: 1679532511311
- kind: conda
  name: readline
  version: '8.2'
  build: h9e318b2_1
  build_number: 1
  subdir: osx-64
  url: https://conda.anaconda.org/conda-forge/osx-64/readline-8.2-h9e318b2_1.conda
  sha256: 41e7d30a097d9b060037f0c6a2b1d4c4ae7e942c06c943d23f9d481548478568
  md5: f17f77f2acf4d344734bda76829ce14e
  depends:
  - ncurses >=6.3,<7.0a0
  license: GPL-3.0-only
  license_family: GPL
  size: 255870
  timestamp: 1679532707590
- kind: conda
  name: referencing
  version: 0.34.0
  build: pyhd8ed1ab_0
  subdir: noarch
  noarch: python
  url: https://conda.anaconda.org/conda-forge/noarch/referencing-0.34.0-pyhd8ed1ab_0.conda
  sha256: 2e631e9e1d49280770573f7acc7441b70181b2dc21948bb1be15eaae80550672
  md5: e4492c22e314be5c75db3469e3bbf3d9
  depends:
  - attrs >=22.2.0
  - python >=3.8
  - rpds-py >=0.7.0
  license: MIT
  license_family: MIT
  purls:
  - pkg:pypi/referencing
  size: 42071
  timestamp: 1710763821612
- kind: conda
  name: reproc
  version: 14.2.4.post0
  build: h10d778d_1
  build_number: 1
  subdir: osx-64
  url: https://conda.anaconda.org/conda-forge/osx-64/reproc-14.2.4.post0-h10d778d_1.conda
  sha256: 41c7fb3ef17684c98c1d2c50d0eaba388beed400dbc4cc099a9f31a2819ef594
  md5: d7c3258e871481be5bbaf28b4729e29f
  license: MIT
  license_family: MIT
  purls: []
  size: 32403
  timestamp: 1698242540515
- kind: conda
  name: reproc
  version: 14.2.4.post0
  build: h93a5062_1
  build_number: 1
  subdir: osx-arm64
  url: https://conda.anaconda.org/conda-forge/osx-arm64/reproc-14.2.4.post0-h93a5062_1.conda
  sha256: e12534c909613b56c539eed6f4cd55da2eb03086435101fad79c383a9c3df527
  md5: ef7ae6d7bb50c8c735551d825e1ea287
  license: MIT
  license_family: MIT
  purls: []
  size: 32026
  timestamp: 1698242638367
- kind: conda
  name: reproc
  version: 14.2.4.post0
  build: hcfcfb64_1
  build_number: 1
  subdir: win-64
  url: https://conda.anaconda.org/conda-forge/win-64/reproc-14.2.4.post0-hcfcfb64_1.conda
  sha256: b0febe375de5a98d6371225d4599b7e4c1a6f70d3e4e2eb50b14ec9efb19f02c
  md5: 887478162e563ea09451b19c22b1605b
  depends:
  - ucrt >=10.0.20348.0
  - vc >=14.2,<15
  - vc14_runtime >=14.29.30139
  license: MIT
  license_family: MIT
  purls: []
  size: 36752
  timestamp: 1698242941460
- kind: conda
  name: reproc
  version: 14.2.4.post0
  build: hd590300_1
  build_number: 1
  subdir: linux-64
  url: https://conda.anaconda.org/conda-forge/linux-64/reproc-14.2.4.post0-hd590300_1.conda
  sha256: bb2e4e0ce93bc61bc7c03c4f66abcb8161b0a4f1c41b5156cf1e5e17892b05d8
  md5: 82ca53502dfd5a64a80dee76dae14685
  depends:
  - libgcc-ng >=12
  license: MIT
  license_family: MIT
  purls: []
  size: 33928
  timestamp: 1698242272153
- kind: conda
  name: reproc-cpp
  version: 14.2.4.post0
  build: h59595ed_1
  build_number: 1
  subdir: linux-64
  url: https://conda.anaconda.org/conda-forge/linux-64/reproc-cpp-14.2.4.post0-h59595ed_1.conda
  sha256: 8f0c6852471c0f2b02ab21d7c2877e30fc7f4d7d8034ca90bd9fdc3a22277fe9
  md5: 715e1d720ec1a03715bebd237972fca5
  depends:
  - libgcc-ng >=12
  - libstdcxx-ng >=12
  - reproc 14.2.4.post0 hd590300_1
  license: MIT
  license_family: MIT
  purls: []
  size: 25379
  timestamp: 1698242302911
- kind: conda
  name: reproc-cpp
  version: 14.2.4.post0
  build: h63175ca_1
  build_number: 1
  subdir: win-64
  url: https://conda.anaconda.org/conda-forge/win-64/reproc-cpp-14.2.4.post0-h63175ca_1.conda
  sha256: c9b5274eca644ba52420bbdf49f654534b47719a761e15764e0d2e5b6634a7d2
  md5: 12fcd53cef836a4128c65c464ebb09d7
  depends:
  - reproc 14.2.4.post0 hcfcfb64_1
  - ucrt >=10.0.20348.0
  - vc >=14.2,<15
  - vc14_runtime >=14.29.30139
  license: MIT
  license_family: MIT
  purls: []
  size: 29917
  timestamp: 1698243016234
- kind: conda
  name: reproc-cpp
  version: 14.2.4.post0
  build: h93d8f39_1
  build_number: 1
  subdir: osx-64
  url: https://conda.anaconda.org/conda-forge/osx-64/reproc-cpp-14.2.4.post0-h93d8f39_1.conda
  sha256: dfdf987c7584d61a690a390872f89f968fb25ba44c76a9417f73e09bba1da3bc
  md5: a32e95ada0ee860c91e87266700970c3
  depends:
  - __osx >=10.9
  - libcxx >=16.0.6
  - reproc 14.2.4.post0 h10d778d_1
  license: MIT
  license_family: MIT
  purls: []
  size: 24313
  timestamp: 1698242598504
- kind: conda
  name: reproc-cpp
  version: 14.2.4.post0
  build: h965bd2d_1
  build_number: 1
  subdir: osx-arm64
  url: https://conda.anaconda.org/conda-forge/osx-arm64/reproc-cpp-14.2.4.post0-h965bd2d_1.conda
  sha256: 83736a55ff9cf3a54591aa44c3ee1181cd570c0a452b8d8a2ab113f3e0b0974b
  md5: f81d00496e13ee828f84b3ef17e41346
  depends:
  - __osx >=10.9
  - libcxx >=16.0.6
  - reproc 14.2.4.post0 h93a5062_1
  license: MIT
  license_family: MIT
  purls: []
  size: 24527
  timestamp: 1698242706531
- kind: conda
  name: requests
  version: 2.31.0
  build: pyhd8ed1ab_0
  subdir: noarch
  noarch: python
  url: https://conda.anaconda.org/conda-forge/noarch/requests-2.31.0-pyhd8ed1ab_0.conda
  sha256: 9f629d6fd3c8ac5f2a198639fe7af87c4db2ac9235279164bfe0fcb49d8c4bad
  md5: a30144e4156cdbb236f99ebb49828f8b
  depends:
  - certifi >=2017.4.17
  - charset-normalizer >=2,<4
  - idna >=2.5,<4
  - python >=3.7
  - urllib3 >=1.21.1,<3
  constrains:
  - chardet >=3.0.2,<6
  license: Apache-2.0
  license_family: APACHE
  purls:
  - pkg:pypi/requests
  size: 56690
  timestamp: 1684774408600
- kind: conda
  name: ripgrep
  version: 11.0.2
  build: '1'
  build_number: 1
  subdir: win-64
  url: https://conda.anaconda.org/conda-forge/win-64/ripgrep-11.0.2-1.tar.bz2
  sha256: 048cf905d58cf7d378432c23831d44ba199820f72b83e02ccdd1a31ada9ae185
  md5: 0d378c300ba9005d03ce4ce5481b240b
  license: MIT
  license_family: MIT
  purls: []
  size: 1774347
  timestamp: 1568181408225
- kind: conda
  name: ripgrep
  version: 14.1.0
  build: h11a7dfb_0
  subdir: osx-64
  url: https://conda.anaconda.org/conda-forge/osx-64/ripgrep-14.1.0-h11a7dfb_0.conda
  sha256: 169febe7b502d3102cb605963bfe8e3ce713708b7565942d7c17526949a3f58e
  md5: 2855f2c4247e531eed2c955c47992ce0
  constrains:
  - __osx >=10.12
  license: MIT
  license_family: MIT
  purls: []
  size: 1579403
  timestamp: 1705521312619
- kind: conda
  name: ripgrep
  version: 14.1.0
  build: h5ef7bb8_0
  subdir: osx-arm64
  url: https://conda.anaconda.org/conda-forge/osx-arm64/ripgrep-14.1.0-h5ef7bb8_0.conda
  sha256: 9a44c36b8d26fee6efee90bb4c2976ea3f9d29ed028f0188fb51b36525635f75
  md5: e24b0b5c662ec0ba685c5ce7cb38ef42
  constrains:
  - __osx >=11.0
  license: MIT
  license_family: MIT
  purls: []
  size: 1420792
  timestamp: 1705521277663
- kind: conda
  name: ripgrep
  version: 14.1.0
  build: he8a937b_0
  subdir: linux-64
  url: https://conda.anaconda.org/conda-forge/linux-64/ripgrep-14.1.0-he8a937b_0.conda
  sha256: 4fcf37724b87440765cb3c6cf573e99d12fc631001426a0309d132f495c3d62a
  md5: 5a476f7033a8a1b9175626b5ebf86d1d
  depends:
  - libgcc-ng >=12
  license: MIT
  license_family: MIT
  purls: []
  size: 1683808
  timestamp: 1705520837423
- kind: conda
  name: rpds-py
  version: 0.18.0
  build: py312h1b0e595_0
  subdir: osx-64
  url: https://conda.anaconda.org/conda-forge/osx-64/rpds-py-0.18.0-py312h1b0e595_0.conda
  sha256: bdb47dd05828b8624f7aa0895a35f0edbbef04732a8911da5acc2fb8d6b533e9
  md5: 75d882a5a5ff8e970eff0e30591d6ca6
  depends:
  - python >=3.12,<3.13.0a0
  - python_abi 3.12.* *_cp312
  constrains:
  - __osx >=10.12
  license: MIT
  license_family: MIT
  purls:
  - pkg:pypi/rpds-py
  size: 302124
  timestamp: 1707923275835
- kind: conda
  name: rpds-py
  version: 0.18.0
  build: py312h4b3b743_0
  subdir: linux-64
  url: https://conda.anaconda.org/conda-forge/linux-64/rpds-py-0.18.0-py312h4b3b743_0.conda
  sha256: 7d8ca38e56db7f803dbc42240bd1918d6084f01cfd56e252a7121c5cdf850191
  md5: cc8165b34bdb002ade83b068f44e5774
  depends:
  - libgcc-ng >=12
  - python >=3.12,<3.13.0a0
  - python_abi 3.12.* *_cp312
  license: MIT
  license_family: MIT
  purls:
  - pkg:pypi/rpds-py
  size: 919366
  timestamp: 1707922953470
- kind: conda
  name: rpds-py
  version: 0.18.0
  build: py312h77200ec_0
  subdir: osx-arm64
  url: https://conda.anaconda.org/conda-forge/osx-arm64/rpds-py-0.18.0-py312h77200ec_0.conda
  sha256: 3848b40a75246402ce99793cca8f0974c835952be3e215cbe4e6d6b8bbd49c30
  md5: d28b1b0c190d1c0166449b1641801842
  depends:
  - python >=3.12,<3.13.0a0
  - python >=3.12,<3.13.0a0 *_cpython
  - python_abi 3.12.* *_cp312
  constrains:
  - __osx >=11.0
  license: MIT
  license_family: MIT
  purls:
  - pkg:pypi/rpds-py
  size: 294636
  timestamp: 1707923464809
- kind: conda
  name: rpds-py
  version: 0.18.0
  build: py312hfccd98a_0
  subdir: win-64
  url: https://conda.anaconda.org/conda-forge/win-64/rpds-py-0.18.0-py312hfccd98a_0.conda
  sha256: fa16681746a210e79783cde2069e8704cdb29b15d4e99e16859853f260da9867
  md5: 4f201390adc379696fb0bd3f2b5cdcc7
  depends:
  - python >=3.12,<3.13.0a0
  - python_abi 3.12.* *_cp312
  - ucrt >=10.0.20348.0
  - vc >=14.2,<15
  - vc14_runtime >=14.29.30139
  license: MIT
  license_family: MIT
  purls:
  - pkg:pypi/rpds-py
  size: 201960
  timestamp: 1707923686383
- kind: conda
  name: ruamel.yaml
  version: 0.18.6
  build: py312h41838bb_0
  subdir: osx-64
  url: https://conda.anaconda.org/conda-forge/osx-64/ruamel.yaml-0.18.6-py312h41838bb_0.conda
  sha256: 27ab446d39a46f7db365265a48ce74929c672e14c86b1ce8955f59e2d92dff39
  md5: 9db93e711729ec70dacdfa58bf970cfd
  depends:
  - python >=3.12,<3.13.0a0
  - python_abi 3.12.* *_cp312
  - ruamel.yaml.clib >=0.1.2
  license: MIT
  license_family: MIT
  size: 268460
  timestamp: 1707298596313
- kind: conda
  name: ruamel.yaml
  version: 0.18.6
  build: py312h98912ed_0
  subdir: linux-64
  url: https://conda.anaconda.org/conda-forge/linux-64/ruamel.yaml-0.18.6-py312h98912ed_0.conda
  sha256: 26856daba883254736b7f3767c08f445b5d010eebbf4fc7aa384ee80e24aa663
  md5: a99a06a875138829ef65f44bbe2c30ca
  depends:
  - libgcc-ng >=12
  - python >=3.12,<3.13.0a0
  - python_abi 3.12.* *_cp312
  - ruamel.yaml.clib >=0.1.2
  license: MIT
  license_family: MIT
  size: 268015
  timestamp: 1707298336196
- kind: conda
  name: ruamel.yaml
  version: 0.18.6
  build: py312he37b823_0
  subdir: osx-arm64
  url: https://conda.anaconda.org/conda-forge/osx-arm64/ruamel.yaml-0.18.6-py312he37b823_0.conda
  sha256: 4a27b50445842e97a31e3f412816d4a0d576b4f1ee327b9a892a183ba5c60f6f
  md5: cb9f9b4797001b2c52383f4007fa1f4b
  depends:
  - python >=3.12,<3.13.0a0
  - python >=3.12,<3.13.0a0 *_cpython
  - python_abi 3.12.* *_cp312
  - ruamel.yaml.clib >=0.1.2
  license: MIT
  license_family: MIT
  size: 268637
  timestamp: 1707298502612
- kind: conda
  name: ruamel.yaml
  version: 0.18.6
  build: py312he70551f_0
  subdir: win-64
  url: https://conda.anaconda.org/conda-forge/win-64/ruamel.yaml-0.18.6-py312he70551f_0.conda
  sha256: 31a9e347107a46149ae334586430bebb3a769bb5792eba9ccb89c664dbce7970
  md5: 5833ba75a49ac40876242ccb5f77ab23
  depends:
  - python >=3.12,<3.13.0a0
  - python_abi 3.12.* *_cp312
  - ruamel.yaml.clib >=0.1.2
  - ucrt >=10.0.20348.0
  - vc >=14.2,<15
  - vc14_runtime >=14.29.30139
  license: MIT
  license_family: MIT
  size: 267762
  timestamp: 1707298539404
- kind: conda
  name: ruamel.yaml.clib
  version: 0.2.8
  build: py312h41838bb_0
  subdir: osx-64
  url: https://conda.anaconda.org/conda-forge/osx-64/ruamel.yaml.clib-0.2.8-py312h41838bb_0.conda
  sha256: c0a321d14505b3621d6301e1ed9bc0129b4c8b2812e7520040d2609aaeb07845
  md5: a134bf1778eb7add92ea760e801dc245
  depends:
  - python >=3.12,<3.13.0a0
  - python_abi 3.12.* *_cp312
  license: MIT
  license_family: MIT
  size: 118650
  timestamp: 1707314908121
- kind: conda
  name: ruamel.yaml.clib
  version: 0.2.8
  build: py312h98912ed_0
  subdir: linux-64
  url: https://conda.anaconda.org/conda-forge/linux-64/ruamel.yaml.clib-0.2.8-py312h98912ed_0.conda
  sha256: 5965302881d8b1049291e3ba3912286cdc72cb82303230cbbf0a048c6f6dd7c1
  md5: 05f31c2a79ba61df8d6d903ce4a4ce7b
  depends:
  - libgcc-ng >=12
  - python >=3.12,<3.13.0a0
  - python_abi 3.12.* *_cp312
  license: MIT
  license_family: MIT
  size: 135640
  timestamp: 1707314642857
- kind: conda
  name: ruamel.yaml.clib
  version: 0.2.8
  build: py312he37b823_0
  subdir: osx-arm64
  url: https://conda.anaconda.org/conda-forge/osx-arm64/ruamel.yaml.clib-0.2.8-py312he37b823_0.conda
  sha256: c3138824f484cca2804d22758c75965b578cd35b35243ff02e64da06bda03477
  md5: 2fa02324046cfcb7a67fae30fd06a945
  depends:
  - python >=3.12,<3.13.0a0
  - python >=3.12,<3.13.0a0 *_cpython
  - python_abi 3.12.* *_cp312
  license: MIT
  license_family: MIT
  size: 111221
  timestamp: 1707315016121
- kind: conda
  name: ruamel.yaml.clib
  version: 0.2.8
  build: py312he70551f_0
  subdir: win-64
  url: https://conda.anaconda.org/conda-forge/win-64/ruamel.yaml.clib-0.2.8-py312he70551f_0.conda
  sha256: 7d5705ee3190a5b1c24eee2def964cc1d70b9e856488d971f0fd6df0224ca666
  md5: f8de34a829b65a8e3ac6ddc61ed0d2e0
  depends:
  - python >=3.12,<3.13.0a0
  - python_abi 3.12.* *_cp312
  - ucrt >=10.0.20348.0
  - vc >=14.2,<15
  - vc14_runtime >=14.29.30139
  license: MIT
  license_family: MIT
  size: 96333
  timestamp: 1707315306489
- kind: conda
  name: ruff
  version: 0.3.7
  build: py312h1ae9fbf_0
  subdir: osx-arm64
  url: https://conda.anaconda.org/conda-forge/osx-arm64/ruff-0.3.7-py312h1ae9fbf_0.conda
  sha256: d410024c1f5007dded6cde0336ef66eb1f20c6012541cdfab8098bf92f88f76f
  md5: 19a5d0d42b93d6705a430836e27a72e8
  depends:
  - libcxx >=16
  - python >=3.12,<3.13.0a0
  - python >=3.12,<3.13.0a0 *_cpython
  - python_abi 3.12.* *_cp312
  constrains:
  - __osx >=11.0
  license: MIT
  license_family: MIT
  purls:
  - pkg:pypi/ruff
  size: 5873488
  timestamp: 1712963468673
- kind: conda
  name: ruff
  version: 0.3.7
  build: py312h1bc86af_0
  subdir: osx-64
  url: https://conda.anaconda.org/conda-forge/osx-64/ruff-0.3.7-py312h1bc86af_0.conda
  sha256: 34453d115397fb697c5786f25382f3419e418dcbb5a185d0e6217388b1edfd9b
  md5: 43f114392c6f66ef9238edbd9c229815
  depends:
  - libcxx >=16
  - python >=3.12,<3.13.0a0
  - python_abi 3.12.* *_cp312
  constrains:
  - __osx >=10.12
  license: MIT
  license_family: MIT
  purls:
  - pkg:pypi/ruff
  size: 6190521
  timestamp: 1712963528403
- kind: conda
  name: ruff
  version: 0.3.7
  build: py312h60fbdae_0
  subdir: win-64
  url: https://conda.anaconda.org/conda-forge/win-64/ruff-0.3.7-py312h60fbdae_0.conda
  sha256: e1f2debb0daa31da527aa45281c8f5097c9bda74589ad7c8c6056011528a86e0
  md5: fbed1c59af89011cd6f286e5c12771a2
  depends:
  - python >=3.12,<3.13.0a0
  - python_abi 3.12.* *_cp312
  - ucrt >=10.0.20348.0
  - vc >=14.2,<15
  - vc14_runtime >=14.29.30139
  license: MIT
  license_family: MIT
  purls:
  - pkg:pypi/ruff
  size: 6336660
  timestamp: 1712963199532
- kind: conda
  name: ruff
  version: 0.3.7
  build: py312h9118e91_0
  subdir: linux-64
  url: https://conda.anaconda.org/conda-forge/linux-64/ruff-0.3.7-py312h9118e91_0.conda
  sha256: 457e71eb4a877715353510ec1fc28742bb21f874551a1ca1ef9f91456e18c202
  md5: 76dc72c065cc15f69b96656b3431a5a4
  depends:
  - libgcc-ng >=12
  - libstdcxx-ng >=12
  - python >=3.12,<3.13.0a0
  - python_abi 3.12.* *_cp312
  license: MIT
  license_family: MIT
  purls:
  - pkg:pypi/ruff
  size: 6410120
  timestamp: 1712962253616
- kind: conda
  name: ruff
  version: 0.4.10
  build: py312h3402d49_0
  subdir: osx-arm64
  url: https://conda.anaconda.org/conda-forge/osx-arm64/ruff-0.4.10-py312h3402d49_0.conda
  sha256: 066d4cefce2d5d35d758e6d477e47fda83a1b06d88fa71f953065043d64b488d
  md5: 5b70888ab8e84ab3206ab5290075523a
  depends:
  - __osx >=11.0
  - libcxx >=16
  - python >=3.12,<3.13.0a0
  - python >=3.12,<3.13.0a0 *_cpython
  - python_abi 3.12.* *_cp312
  constrains:
  - __osx >=11.0
  license: MIT
  license_family: MIT
  size: 5878241
  timestamp: 1718950617291
- kind: conda
  name: ruff
  version: 0.4.10
  build: py312h5715c7c_0
  subdir: linux-64
  url: https://conda.anaconda.org/conda-forge/linux-64/ruff-0.4.10-py312h5715c7c_0.conda
  sha256: d7f056febfb41a141f51e0ae7ea8ba28bc486a86556f378598280b97c5761d2d
  md5: 3d07021d1d84de1caf6dbc02e5aea12a
  depends:
  - libgcc-ng >=12
  - libstdcxx-ng >=12
  - python >=3.12,<3.13.0a0
  - python_abi 3.12.* *_cp312
  license: MIT
  license_family: MIT
  size: 6375100
  timestamp: 1718950300298
- kind: conda
  name: ruff
  version: 0.4.10
  build: py312h7a6832a_0
  subdir: win-64
  url: https://conda.anaconda.org/conda-forge/win-64/ruff-0.4.10-py312h7a6832a_0.conda
  sha256: fa69621a30c533349cc110bd1d2956189d92c11c15bc1a6520ed0a82b4f8f900
  md5: 858969a5841ede4dbeb9f929962cd606
  depends:
  - python >=3.12,<3.13.0a0
  - python_abi 3.12.* *_cp312
  - ucrt >=10.0.20348.0
  - vc >=14.2,<15
  - vc14_runtime >=14.29.30139
  license: MIT
  license_family: MIT
  size: 6273796
  timestamp: 1718951278593
- kind: conda
  name: ruff
  version: 0.4.10
  build: py312h8b25c6c_0
  subdir: osx-64
  url: https://conda.anaconda.org/conda-forge/osx-64/ruff-0.4.10-py312h8b25c6c_0.conda
  sha256: f99db993c3119add41e1aac66916eaea291f20382a393b2562d2d5f8ebdf9cc5
  md5: 2310531360a50014516f8a35cc3054b8
  depends:
  - __osx >=10.13
  - libcxx >=16
  - python >=3.12,<3.13.0a0
  - python_abi 3.12.* *_cp312
  constrains:
  - __osx >=10.12
  license: MIT
  license_family: MIT
  size: 6173973
  timestamp: 1718950736324
- kind: conda
  name: setuptools
  version: 69.5.1
  build: pyhd8ed1ab_0
  subdir: noarch
  noarch: python
  url: https://conda.anaconda.org/conda-forge/noarch/setuptools-69.5.1-pyhd8ed1ab_0.conda
  sha256: 72d143408507043628b32bed089730b6d5f5445eccc44b59911ec9f262e365e7
  md5: 7462280d81f639363e6e63c81276bd9e
  depends:
  - python >=3.8
  license: MIT
  license_family: MIT
  purls:
  - pkg:pypi/setuptools
  size: 501790
  timestamp: 1713094963112
- kind: conda
  name: setuptools
  version: 70.3.0
  build: pyhd8ed1ab_0
  subdir: noarch
  noarch: python
  url: https://conda.anaconda.org/conda-forge/noarch/setuptools-70.3.0-pyhd8ed1ab_0.conda
  sha256: 869ea7688c040911ac1050d5765fa1f3d8ea1858c9f9cecb0df136a2f5e44f46
  md5: 693bb57e8f92120caa956898065f3627
  depends:
  - python >=3.8
  license: MIT
  license_family: MIT
  size: 496453
  timestamp: 1720782643725
- kind: conda
  name: sigtool
  version: 0.1.3
  build: h44b9a77_0
  subdir: osx-arm64
  url: https://conda.anaconda.org/conda-forge/osx-arm64/sigtool-0.1.3-h44b9a77_0.tar.bz2
  sha256: 70791ae00a3756830cb50451db55f63e2a42a2fa2a8f1bab1ebd36bbb7d55bff
  md5: 4a2cac04f86a4540b8c9b8d8f597848f
  depends:
  - openssl >=3.0.0,<4.0a0
  license: MIT
  license_family: MIT
  purls: []
  size: 210264
  timestamp: 1643442231687
- kind: conda
  name: sigtool
  version: 0.1.3
  build: h88f4db0_0
  subdir: osx-64
  url: https://conda.anaconda.org/conda-forge/osx-64/sigtool-0.1.3-h88f4db0_0.tar.bz2
  sha256: 46fdeadf8f8d725819c4306838cdfd1099cd8fe3e17bd78862a5dfdcd6de61cf
  md5: fbfb84b9de9a6939cb165c02c69b1865
  depends:
  - openssl >=3.0.0,<4.0a0
  license: MIT
  license_family: MIT
  purls: []
  size: 213817
  timestamp: 1643442169866
- kind: conda
  name: six
  version: 1.16.0
  build: pyh6c4a22f_0
  subdir: noarch
  noarch: python
  url: https://conda.anaconda.org/conda-forge/noarch/six-1.16.0-pyh6c4a22f_0.tar.bz2
  sha256: a85c38227b446f42c5b90d9b642f2c0567880c15d72492d8da074a59c8f91dd6
  md5: e5f25f8dbc060e9a8d912e432202afc2
  depends:
  - python
  license: MIT
  license_family: MIT
  purls:
  - pkg:pypi/six
  size: 14259
  timestamp: 1620240338595
- kind: conda
  name: soupsieve
  version: '2.5'
  build: pyhd8ed1ab_1
  build_number: 1
  subdir: noarch
  noarch: python
  url: https://conda.anaconda.org/conda-forge/noarch/soupsieve-2.5-pyhd8ed1ab_1.conda
  sha256: 54ae221033db8fbcd4998ccb07f3c3828b4d77e73b0c72b18c1d6a507059059c
  md5: 3f144b2c34f8cb5a9abd9ed23a39c561
  depends:
  - python >=3.8
  license: MIT
  license_family: MIT
  purls:
  - pkg:pypi/soupsieve
  size: 36754
  timestamp: 1693929424267
- kind: conda
  name: syrupy
  version: 4.6.1
  build: pyhd8ed1ab_0
  subdir: noarch
  noarch: python
  url: https://conda.anaconda.org/conda-forge/noarch/syrupy-4.6.1-pyhd8ed1ab_0.conda
  sha256: e9833ae370284f5cbdb62078d7db52a133498d44a3d30770c6914589de94a873
  md5: 7a566d6e1b00b1a521ef8db68aa95f4c
  depends:
  - pytest >=7.0.0,<9.0.0
  - python >=3.8.1,<4.0
  license: Apache-2.0
  license_family: APACHE
  purls:
  - pkg:pypi/syrupy
  size: 43681
  timestamp: 1707319626819
- kind: conda
  name: tapi
  version: 1100.0.11
  build: h9ce4665_0
  subdir: osx-64
  url: https://conda.anaconda.org/conda-forge/osx-64/tapi-1100.0.11-h9ce4665_0.tar.bz2
  sha256: 34b18ce8d1518b67e333ca1d3af733c3976ecbdf3a36b727f9b4dedddcc588fa
  md5: f9ff42ccf809a21ba6f8607f8de36108
  depends:
  - libcxx >=10.0.0.a0
  license: NCSA
  license_family: MIT
  purls: []
  size: 201044
  timestamp: 1602664232074
- kind: conda
  name: tapi
  version: 1100.0.11
  build: he4954df_0
  subdir: osx-arm64
  url: https://conda.anaconda.org/conda-forge/osx-arm64/tapi-1100.0.11-he4954df_0.tar.bz2
  sha256: 1709265fbee693a9e8b4126b0a3e68a6c4718b05821c659279c1af051f2d40f3
  md5: d83362e7d0513f35f454bc50b0ca591d
  depends:
  - libcxx >=11.0.0.a0
  license: NCSA
  license_family: MIT
  purls: []
  size: 191416
  timestamp: 1602687595316
- kind: conda
  name: tk
  version: 8.6.13
  build: h1abcd95_1
  build_number: 1
  subdir: osx-64
  url: https://conda.anaconda.org/conda-forge/osx-64/tk-8.6.13-h1abcd95_1.conda
  sha256: 30412b2e9de4ff82d8c2a7e5d06a15f4f4fef1809a72138b6ccb53a33b26faf5
  md5: bf830ba5afc507c6232d4ef0fb1a882d
  depends:
  - libzlib >=1.2.13,<2.0.0a0
  license: TCL
  license_family: BSD
  size: 3270220
  timestamp: 1699202389792
- kind: conda
  name: tk
  version: 8.6.13
  build: h5083fa2_1
  build_number: 1
  subdir: osx-arm64
  url: https://conda.anaconda.org/conda-forge/osx-arm64/tk-8.6.13-h5083fa2_1.conda
  sha256: 72457ad031b4c048e5891f3f6cb27a53cb479db68a52d965f796910e71a403a8
  md5: b50a57ba89c32b62428b71a875291c9b
  depends:
  - libzlib >=1.2.13,<2.0.0a0
  license: TCL
  license_family: BSD
  size: 3145523
  timestamp: 1699202432999
- kind: conda
  name: tk
  version: 8.6.13
  build: h5226925_1
  build_number: 1
  subdir: win-64
  url: https://conda.anaconda.org/conda-forge/win-64/tk-8.6.13-h5226925_1.conda
  sha256: 2c4e914f521ccb2718946645108c9bd3fc3216ba69aea20c2c3cedbd8db32bb1
  md5: fc048363eb8f03cd1737600a5d08aafe
  depends:
  - ucrt >=10.0.20348.0
  - vc >=14.2,<15
  - vc14_runtime >=14.29.30139
  license: TCL
  license_family: BSD
  size: 3503410
  timestamp: 1699202577803
- kind: conda
  name: tk
  version: 8.6.13
  build: noxft_h4845f30_101
  build_number: 101
  subdir: linux-64
  url: https://conda.anaconda.org/conda-forge/linux-64/tk-8.6.13-noxft_h4845f30_101.conda
  sha256: e0569c9caa68bf476bead1bed3d79650bb080b532c64a4af7d8ca286c08dea4e
  md5: d453b98d9c83e71da0741bb0ff4d76bc
  depends:
  - libgcc-ng >=12
  - libzlib >=1.2.13,<2.0.0a0
  license: TCL
  license_family: BSD
  size: 3318875
  timestamp: 1699202167581
- kind: conda
  name: tomli
  version: 2.0.1
  build: pyhd8ed1ab_0
  subdir: noarch
  noarch: python
  url: https://conda.anaconda.org/conda-forge/noarch/tomli-2.0.1-pyhd8ed1ab_0.tar.bz2
  sha256: 4cd48aba7cd026d17e86886af48d0d2ebc67ed36f87f6534f4b67138f5a5a58f
  md5: 5844808ffab9ebdb694585b50ba02a96
  depends:
  - python >=3.7
  license: MIT
  license_family: MIT
  size: 15940
  timestamp: 1644342331069
- kind: conda
  name: tqdm
  version: 4.66.2
  build: pyhd8ed1ab_0
  subdir: noarch
  noarch: python
  url: https://conda.anaconda.org/conda-forge/noarch/tqdm-4.66.2-pyhd8ed1ab_0.conda
  sha256: 416d1d9318f3267325ad7e2b8a575df20ff9031197b30c0222c3d3b023877260
  md5: 2b8dfb969f984497f3f98409a9545776
  depends:
  - colorama
  - python >=3.7
  license: MPL-2.0 or MIT
  purls:
  - pkg:pypi/tqdm
  size: 89567
  timestamp: 1707598746354
- kind: conda
  name: truststore
  version: 0.8.0
  build: pyhd8ed1ab_0
  subdir: noarch
  noarch: python
  url: https://conda.anaconda.org/conda-forge/noarch/truststore-0.8.0-pyhd8ed1ab_0.conda
  sha256: ba49bed74ca170c5a3bf995c33a6179fd74b33abb2444f511862e7f9f57f9149
  md5: 08316d001eca8854392cf2837828ea11
  depends:
  - python >=3.10
  license: MIT
  license_family: MIT
  purls:
  - pkg:pypi/truststore
  size: 20667
  timestamp: 1694154740564
- kind: conda
  name: typing-extensions
  version: 4.11.0
  build: hd8ed1ab_0
  subdir: noarch
  noarch: python
  url: https://conda.anaconda.org/conda-forge/noarch/typing-extensions-4.11.0-hd8ed1ab_0.conda
  sha256: aecbd9c601ba5a6c128da8975276fd817b968a9edc969b7ae97aee76e80a14a6
  md5: 471e3988f8ca5e9eb3ce6be7eac3bcee
  depends:
  - typing_extensions 4.11.0 pyha770c72_0
  license: PSF-2.0
  license_family: PSF
  purls: []
  size: 10093
  timestamp: 1712330094282
- kind: conda
  name: typing_extensions
  version: 4.11.0
  build: pyha770c72_0
  subdir: noarch
  noarch: python
  url: https://conda.anaconda.org/conda-forge/noarch/typing_extensions-4.11.0-pyha770c72_0.conda
  sha256: a7e8714d14f854058e971a6ed44f18cc37cc685f98ddefb2e6b7899a0cc4d1a2
  md5: 6ef2fc37559256cf682d8b3375e89b80
  depends:
  - python >=3.8
  license: PSF-2.0
  license_family: PSF
  purls:
  - pkg:pypi/typing-extensions
  size: 37583
  timestamp: 1712330089194
- kind: conda
  name: typos
  version: 1.23.2
  build: h686f776_0
  subdir: osx-64
  url: https://conda.anaconda.org/conda-forge/osx-64/typos-1.23.2-h686f776_0.conda
  sha256: 48f6e138e5d820c0e23d170d6a4d22c35474f3e14e6e5c331d14b1a054963f28
  md5: 7e3bdd7608eb86a98519ed0faac47cde
  depends:
  - __osx >=10.13
  constrains:
  - __osx >=10.13
  license: MIT
  license_family: MIT
  size: 3321791
  timestamp: 1720643467555
- kind: conda
  name: typos
  version: 1.23.2
  build: h6e96688_0
  subdir: osx-arm64
  url: https://conda.anaconda.org/conda-forge/osx-arm64/typos-1.23.2-h6e96688_0.conda
  sha256: 509ba57df5469a03f5fd5bf40f7ac255f09a96cfe2e498e8278d53b734623aa6
  md5: f1d64d44bb7ab1aaa0cd6a1c8c139308
  depends:
  - __osx >=11.0
  constrains:
  - __osx >=11.0
  license: MIT
  license_family: MIT
  size: 3311318
  timestamp: 1720643730516
- kind: conda
  name: typos
  version: 1.23.2
  build: h813c833_0
  subdir: win-64
  url: https://conda.anaconda.org/conda-forge/win-64/typos-1.23.2-h813c833_0.conda
  sha256: 931ab59108e82033924da9f697c75f96de008e5e58f36d7e8f344a5e6a2d949e
  md5: fe3fdb09e1c6db850a9e182cd48f1f92
  depends:
  - m2w64-gcc-libs
  - m2w64-gcc-libs-core
  - ucrt >=10.0.20348.0
  - vc >=14.3,<15
  - vc14_runtime >=14.40.33810
  license: MIT
  license_family: MIT
  size: 2604210
  timestamp: 1720644041198
- kind: conda
  name: typos
  version: 1.23.2
  build: h9678756_0
  subdir: linux-64
  url: https://conda.anaconda.org/conda-forge/linux-64/typos-1.23.2-h9678756_0.conda
  sha256: 9de99161b1cfb9b70da1e81d3b703a64a8bc208e84b26087cb3d4dcaacab2c9e
  md5: 9d46f802174cde37c6ac10ae1daa7a32
  depends:
  - __glibc >=2.17,<3.0.a0
  - libgcc-ng >=12
  constrains:
  - __glibc >=2.17
  license: MIT
  license_family: MIT
  size: 3670179
  timestamp: 1720643007539
- kind: conda
  name: tzdata
  version: 2024a
  build: h0c530f3_0
  subdir: noarch
  noarch: generic
  url: https://conda.anaconda.org/conda-forge/noarch/tzdata-2024a-h0c530f3_0.conda
  sha256: 7b2b69c54ec62a243eb6fba2391b5e443421608c3ae5dbff938ad33ca8db5122
  md5: 161081fc7cec0bfda0d86d7cb595f8d8
  license: LicenseRef-Public-Domain
  size: 119815
  timestamp: 1706886945727
- kind: conda
  name: ucrt
  version: 10.0.22621.0
  build: h57928b3_0
  subdir: win-64
  url: https://conda.anaconda.org/conda-forge/win-64/ucrt-10.0.22621.0-h57928b3_0.tar.bz2
  sha256: f29cdaf8712008f6b419b8b1a403923b00ab2504bfe0fb2ba8eb60e72d4f14c6
  md5: 72608f6cd3e5898229c3ea16deb1ac43
  constrains:
  - vs2015_runtime >=14.29.30037
  license: LicenseRef-Proprietary
  license_family: PROPRIETARY
  size: 1283972
  timestamp: 1666630199266
- kind: conda
  name: ukkonen
  version: 1.0.1
  build: py312h0d7def4_4
  build_number: 4
  subdir: win-64
  url: https://conda.anaconda.org/conda-forge/win-64/ukkonen-1.0.1-py312h0d7def4_4.conda
  sha256: f5f7550991ca647f69b67b9188c7104a3456122611dd6a6e753cff555e45dfd9
  md5: 57cfbb8ce3a1800bd343bf6afba6f878
  depends:
  - cffi
  - python >=3.12.0rc3,<3.13.0a0
  - python_abi 3.12.* *_cp312
  - ucrt >=10.0.20348.0
  - vc >=14.2,<15
  - vc14_runtime >=14.29.30139
  license: MIT
  license_family: MIT
  size: 17235
  timestamp: 1695549871621
- kind: conda
  name: ukkonen
  version: 1.0.1
  build: py312h389731b_4
  build_number: 4
  subdir: osx-arm64
  url: https://conda.anaconda.org/conda-forge/osx-arm64/ukkonen-1.0.1-py312h389731b_4.conda
  sha256: 7336cf66feba973207f4903c20b05c3c82e351246df4b6113f72d92b9ee55b81
  md5: 6407429e0969b58b8717dbb4c6c15513
  depends:
  - cffi
  - libcxx >=15.0.7
  - python >=3.12.0rc3,<3.13.0a0
  - python >=3.12.0rc3,<3.13.0a0 *_cpython
  - python_abi 3.12.* *_cp312
  license: MIT
  license_family: MIT
  size: 13948
  timestamp: 1695549890285
- kind: conda
  name: ukkonen
  version: 1.0.1
  build: py312h49ebfd2_4
  build_number: 4
  subdir: osx-64
  url: https://conda.anaconda.org/conda-forge/osx-64/ukkonen-1.0.1-py312h49ebfd2_4.conda
  sha256: efca19a5e73e4aacfc5e90a5389272b2508e41dc4adab9eb5353c5200ba37041
  md5: 4e6b5a8025cd8fd97b3cfe103ffce6b1
  depends:
  - cffi
  - libcxx >=15.0.7
  - python >=3.12.0rc3,<3.13.0a0
  - python_abi 3.12.* *_cp312
  license: MIT
  license_family: MIT
  size: 13246
  timestamp: 1695549689363
- kind: conda
  name: ukkonen
  version: 1.0.1
  build: py312h8572e83_4
  build_number: 4
  subdir: linux-64
  url: https://conda.anaconda.org/conda-forge/linux-64/ukkonen-1.0.1-py312h8572e83_4.conda
  sha256: f9a4384d466f4d8b5b497d951329dd4407ebe02f8f93456434e9ab789d6e23ce
  md5: 52c9e25ee0a32485a102eeecdb7eef52
  depends:
  - cffi
  - libgcc-ng >=12
  - libstdcxx-ng >=12
  - python >=3.12.0rc3,<3.13.0a0
  - python_abi 3.12.* *_cp312
  license: MIT
  license_family: MIT
  size: 14050
  timestamp: 1695549556745
- kind: conda
  name: urllib3
  version: 2.2.1
  build: pyhd8ed1ab_0
  subdir: noarch
  noarch: python
  url: https://conda.anaconda.org/conda-forge/noarch/urllib3-2.2.1-pyhd8ed1ab_0.conda
  sha256: d4009dcc9327684d6409706ce17656afbeae690d8522d3c9bc4df57649a352cd
  md5: 08807a87fa7af10754d46f63b368e016
  depends:
  - brotli-python >=1.0.9
  - pysocks >=1.5.6,<2.0,!=1.5.7
  - python >=3.7
  license: MIT
  license_family: MIT
  purls:
  - pkg:pypi/urllib3
  size: 94669
  timestamp: 1708239595549
- kind: conda
  name: vc
  version: '14.3'
  build: h8a93ad2_20
  build_number: 20
  subdir: win-64
  url: https://conda.anaconda.org/conda-forge/win-64/vc-14.3-h8a93ad2_20.conda
  sha256: 23ac5feb15a9adf3ab2b8c4dcd63650f8b7ae860c5ceb073e49cf71d203eddef
  md5: 8558f367e1d7700554f7cdb823c46faf
  depends:
  - vc14_runtime >=14.40.33810
  track_features:
  - vc14
  license: BSD-3-Clause
  license_family: BSD
  size: 17391
  timestamp: 1717709040616
- kind: conda
  name: vc
  version: '14.3'
  build: hcf57466_18
  build_number: 18
  subdir: win-64
  url: https://conda.anaconda.org/conda-forge/win-64/vc-14.3-hcf57466_18.conda
  sha256: 447a8d8292a7b2107dcc18afb67f046824711a652725fc0f522c368e7a7b8318
  md5: 20e1e652a4c740fa719002a8449994a2
  depends:
  - vc14_runtime >=14.38.33130
  track_features:
  - vc14
  license: BSD-3-Clause
  license_family: BSD
  purls: []
  size: 16977
  timestamp: 1702511255313
- kind: conda
  name: vc14_runtime
  version: 14.38.33130
  build: h82b7239_18
  build_number: 18
  subdir: win-64
  url: https://conda.anaconda.org/conda-forge/win-64/vc14_runtime-14.38.33130-h82b7239_18.conda
  sha256: bf94c9af4b2e9cba88207001197e695934eadc96a5c5e4cd7597e950aae3d8ff
  md5: 8be79fdd2725ddf7bbf8a27a4c1f79ba
  depends:
  - ucrt >=10.0.20348.0
  constrains:
  - vs2015_runtime 14.38.33130.* *_18
  license: LicenseRef-ProprietaryMicrosoft
  license_family: Proprietary
  purls: []
  size: 749868
  timestamp: 1702511239004
- kind: conda
  name: vc14_runtime
  version: 14.40.33810
  build: ha82c5b3_20
  build_number: 20
  subdir: win-64
  url: https://conda.anaconda.org/conda-forge/win-64/vc14_runtime-14.40.33810-ha82c5b3_20.conda
  sha256: af3cfa347e3d7c1277e9b964b0849a9a9f095bff61836cb3c3a89862fbc32e17
  md5: e39cc4c34c53654ec939558993d9dc5b
  depends:
  - ucrt >=10.0.20348.0
  constrains:
  - vs2015_runtime 14.40.33810.* *_20
  license: LicenseRef-ProprietaryMicrosoft
  license_family: Proprietary
  size: 751934
  timestamp: 1717709031266
- kind: conda
  name: virtualenv
  version: 20.26.3
  build: pyhd8ed1ab_0
  subdir: noarch
  noarch: python
  url: https://conda.anaconda.org/conda-forge/noarch/virtualenv-20.26.3-pyhd8ed1ab_0.conda
  sha256: f78961b194e33eed5fdccb668774651ec9423a043069fa7a4e3e2f853b08aa0c
  md5: 284008712816c64c85bf2b7fa9f3b264
  depends:
  - distlib <1,>=0.3.7
  - filelock <4,>=3.12.2
  - platformdirs <5,>=3.9.1
  - python >=3.8
  license: MIT
  license_family: MIT
  size: 4363507
  timestamp: 1719150878323
- kind: conda
  name: vs2015_runtime
  version: 14.38.33130
  build: hcb4865c_18
  build_number: 18
  subdir: win-64
  url: https://conda.anaconda.org/conda-forge/win-64/vs2015_runtime-14.38.33130-hcb4865c_18.conda
  sha256: a2fec221f361d6263c117f4ea6d772b21c90a2f8edc6f3eb0eadec6bfe8843db
  md5: 10d42885e3ed84e575b454db30f1aa93
  depends:
  - vc14_runtime >=14.38.33130
  license: BSD-3-Clause
  license_family: BSD
  purls: []
  size: 16988
  timestamp: 1702511261442
- kind: conda
  name: vs2015_runtime
  version: 14.40.33810
  build: h3bf8584_20
  build_number: 20
  subdir: win-64
  url: https://conda.anaconda.org/conda-forge/win-64/vs2015_runtime-14.40.33810-h3bf8584_20.conda
  sha256: 0c2803f7a788c51f28235a7228dc2ab3f107b4b16ab0845a3e595c8c51e50a7a
  md5: c21f1b4a3a30bbc3ef35a50957578e0e
  depends:
  - vc14_runtime >=14.40.33810
  license: BSD-3-Clause
  license_family: BSD
  size: 17395
  timestamp: 1717709043353
- kind: conda
  name: win_inet_pton
  version: 1.1.0
  build: pyhd8ed1ab_6
  build_number: 6
  subdir: noarch
  noarch: python
  url: https://conda.anaconda.org/conda-forge/noarch/win_inet_pton-1.1.0-pyhd8ed1ab_6.tar.bz2
  sha256: a11ae693a0645bf6c7b8a47bac030be9c0967d0b1924537b9ff7458e832c0511
  md5: 30878ecc4bd36e8deeea1e3c151b2e0b
  depends:
  - __win
  - python >=3.6
  license: PUBLIC-DOMAIN
  purls:
  - pkg:pypi/win-inet-pton
  size: 8191
  timestamp: 1667051294134
- kind: conda
  name: wrapt
  version: 1.16.0
  build: py312h41838bb_0
  subdir: osx-64
  url: https://conda.anaconda.org/conda-forge/osx-64/wrapt-1.16.0-py312h41838bb_0.conda
  sha256: 9ed208c4c844c50f161764df7ed7a226c42822917c892ab7c8f67eec6ca96dff
  md5: d87798aa7210da2c5eaf96c0346dca00
  depends:
  - python >=3.12,<3.13.0a0
  - python_abi 3.12.* *_cp312
  license: BSD-2-Clause
  license_family: BSD
  purls:
  - pkg:pypi/wrapt
  size: 59057
  timestamp: 1699533259706
- kind: conda
  name: wrapt
  version: 1.16.0
  build: py312h98912ed_0
  subdir: linux-64
  url: https://conda.anaconda.org/conda-forge/linux-64/wrapt-1.16.0-py312h98912ed_0.conda
  sha256: dc8431b343961347ad93b33d2d8270e8c15d8825382f4f2540835c94aba2de05
  md5: fa957a1c7bee7e47ad44633caf7be8bc
  depends:
  - libgcc-ng >=12
  - python >=3.12,<3.13.0a0
  - python_abi 3.12.* *_cp312
  license: BSD-2-Clause
  license_family: BSD
  purls:
  - pkg:pypi/wrapt
  size: 62482
  timestamp: 1699532968076
- kind: conda
  name: wrapt
  version: 1.16.0
  build: py312he37b823_0
  subdir: osx-arm64
  url: https://conda.anaconda.org/conda-forge/osx-arm64/wrapt-1.16.0-py312he37b823_0.conda
  sha256: 25824dd9a22f2c1e8f205eb55c906b28b2f4748a68cb8e3d95ffdf73f08cbac9
  md5: 86726ebb1f6da39c68f306ae624ee4ed
  depends:
  - python >=3.12,<3.13.0a0
  - python >=3.12,<3.13.0a0 *_cpython
  - python_abi 3.12.* *_cp312
  license: BSD-2-Clause
  license_family: BSD
  purls:
  - pkg:pypi/wrapt
  size: 59676
  timestamp: 1699533197501
- kind: conda
  name: wrapt
  version: 1.16.0
  build: py312he70551f_0
  subdir: win-64
  url: https://conda.anaconda.org/conda-forge/win-64/wrapt-1.16.0-py312he70551f_0.conda
  sha256: e4b5ac6c897e68a798dfe13a1499dc9b555c48b468aa477d456807f2a7366c30
  md5: cea7b1aa961de6a8ac90584b5968a01d
  depends:
  - python >=3.12,<3.13.0a0
  - python_abi 3.12.* *_cp312
  - ucrt >=10.0.20348.0
  - vc >=14.2,<15
  - vc14_runtime >=14.29.30139
  license: BSD-2-Clause
  license_family: BSD
  purls:
  - pkg:pypi/wrapt
  size: 61358
  timestamp: 1699533495284
- kind: conda
  name: xz
  version: 5.2.6
  build: h166bdaf_0
  subdir: linux-64
  url: https://conda.anaconda.org/conda-forge/linux-64/xz-5.2.6-h166bdaf_0.tar.bz2
  sha256: 03a6d28ded42af8a347345f82f3eebdd6807a08526d47899a42d62d319609162
  md5: 2161070d867d1b1204ea749c8eec4ef0
  depends:
  - libgcc-ng >=12
  license: LGPL-2.1 and GPL-2.0
  size: 418368
  timestamp: 1660346797927
- kind: conda
  name: xz
  version: 5.2.6
  build: h57fd34a_0
  subdir: osx-arm64
  url: https://conda.anaconda.org/conda-forge/osx-arm64/xz-5.2.6-h57fd34a_0.tar.bz2
  sha256: 59d78af0c3e071021cfe82dc40134c19dab8cdf804324b62940f5c8cd71803ec
  md5: 39c6b54e94014701dd157f4f576ed211
  license: LGPL-2.1 and GPL-2.0
  size: 235693
  timestamp: 1660346961024
- kind: conda
  name: xz
  version: 5.2.6
  build: h775f41a_0
  subdir: osx-64
  url: https://conda.anaconda.org/conda-forge/osx-64/xz-5.2.6-h775f41a_0.tar.bz2
  sha256: eb09823f34cc2dd663c0ec4ab13f246f45dcd52e5b8c47b9864361de5204a1c8
  md5: a72f9d4ea13d55d745ff1ed594747f10
  license: LGPL-2.1 and GPL-2.0
  size: 238119
  timestamp: 1660346964847
- kind: conda
  name: xz
  version: 5.2.6
  build: h8d14728_0
  subdir: win-64
  url: https://conda.anaconda.org/conda-forge/win-64/xz-5.2.6-h8d14728_0.tar.bz2
  sha256: 54d9778f75a02723784dc63aff4126ff6e6749ba21d11a6d03c1f4775f269fe0
  md5: 515d77642eaa3639413c6b1bc3f94219
  depends:
  - vc >=14.1,<15
  - vs2015_runtime >=14.16.27033
  license: LGPL-2.1 and GPL-2.0
  size: 217804
  timestamp: 1660346976440
- kind: conda
  name: yaml
  version: 0.2.5
  build: h0d85af4_2
  build_number: 2
  subdir: osx-64
  url: https://conda.anaconda.org/conda-forge/osx-64/yaml-0.2.5-h0d85af4_2.tar.bz2
  sha256: 5301417e2c8dea45b401ffee8df3957d2447d4ce80c83c5ff151fc6bfe1c4148
  md5: d7e08fcf8259d742156188e8762b4d20
  license: MIT
  license_family: MIT
  size: 84237
  timestamp: 1641347062780
- kind: conda
  name: yaml
  version: 0.2.5
  build: h3422bc3_2
  build_number: 2
  subdir: osx-arm64
  url: https://conda.anaconda.org/conda-forge/osx-arm64/yaml-0.2.5-h3422bc3_2.tar.bz2
  sha256: 93181a04ba8cfecfdfb162fc958436d868cc37db504c58078eab4c1a3e57fbb7
  md5: 4bb3f014845110883a3c5ee811fd84b4
  license: MIT
  license_family: MIT
  size: 88016
  timestamp: 1641347076660
- kind: conda
  name: yaml
  version: 0.2.5
  build: h7f98852_2
  build_number: 2
  subdir: linux-64
  url: https://conda.anaconda.org/conda-forge/linux-64/yaml-0.2.5-h7f98852_2.tar.bz2
  sha256: a4e34c710eeb26945bdbdaba82d3d74f60a78f54a874ec10d373811a5d217535
  md5: 4cb3ad778ec2d5a7acbdf254eb1c42ae
  depends:
  - libgcc-ng >=9.4.0
  license: MIT
  license_family: MIT
  size: 89141
  timestamp: 1641346969816
- kind: conda
  name: yaml
  version: 0.2.5
  build: h8ffe710_2
  build_number: 2
  subdir: win-64
  url: https://conda.anaconda.org/conda-forge/win-64/yaml-0.2.5-h8ffe710_2.tar.bz2
  sha256: 4e2246383003acbad9682c7c63178e2e715ad0eb84f03a8df1fbfba455dfedc5
  md5: adbfb9f45d1004a26763652246a33764
  depends:
  - vc >=14.1,<15.0a0
  - vs2015_runtime >=14.16.27012
  license: MIT
  license_family: MIT
  size: 63274
  timestamp: 1641347623319
- kind: conda
  name: yaml-cpp
  version: 0.8.0
  build: h13dd4ca_0
  subdir: osx-arm64
  url: https://conda.anaconda.org/conda-forge/osx-arm64/yaml-cpp-0.8.0-h13dd4ca_0.conda
  sha256: e65a52fb1c9821ba3a7a670d650314f8ff983865e77ba9f69f74e0906844943d
  md5: e783a232972a5c7dca549111e63a78b2
  depends:
  - libcxx >=15.0.7
  license: MIT
  license_family: MIT
  purls: []
  size: 130329
  timestamp: 1695712959746
- kind: conda
  name: yaml-cpp
  version: 0.8.0
  build: h59595ed_0
  subdir: linux-64
  url: https://conda.anaconda.org/conda-forge/linux-64/yaml-cpp-0.8.0-h59595ed_0.conda
  sha256: a65bb5284369e548a15a44b14baf1f7ac34fa4718d7d987dd29032caba2ecf20
  md5: 965eaacd7c18eb8361fd12bb9e7a57d7
  depends:
  - libgcc-ng >=12
  - libstdcxx-ng >=12
  license: MIT
  license_family: MIT
  purls: []
  size: 204867
  timestamp: 1695710312002
- kind: conda
  name: yaml-cpp
  version: 0.8.0
  build: h63175ca_0
  subdir: win-64
  url: https://conda.anaconda.org/conda-forge/win-64/yaml-cpp-0.8.0-h63175ca_0.conda
  sha256: d2e506baddde40388700f2c83586a002b927810d453272065b9e7b69d422fcca
  md5: 9032e2129ea7afcc1a8e3d85715a931d
  depends:
  - ucrt >=10.0.20348.0
  - vc >=14.2,<15
  - vc14_runtime >=14.29.30139
  license: MIT
  license_family: MIT
  purls: []
  size: 136608
  timestamp: 1695710737262
- kind: conda
  name: yaml-cpp
  version: 0.8.0
  build: he965462_0
  subdir: osx-64
  url: https://conda.anaconda.org/conda-forge/osx-64/yaml-cpp-0.8.0-he965462_0.conda
  sha256: 6e5e4afa1011a1ad5a734e895b8d2b2ad0fbc9ef6538aac8f852b33b2ebe44a8
  md5: 1bb3addc859ed1338370da6e2996ef47
  depends:
  - libcxx >=15.0.7
  license: MIT
  license_family: MIT
  purls: []
  size: 130328
  timestamp: 1695710502498
- kind: conda
  name: zipp
  version: 3.17.0
  build: pyhd8ed1ab_0
  subdir: noarch
  noarch: python
  url: https://conda.anaconda.org/conda-forge/noarch/zipp-3.17.0-pyhd8ed1ab_0.conda
  sha256: bced1423fdbf77bca0a735187d05d9b9812d2163f60ab426fc10f11f92ecbe26
  md5: 2e4d6bc0b14e10f895fc6791a7d9b26a
  depends:
  - python >=3.8
  license: MIT
  license_family: MIT
  purls:
  - pkg:pypi/zipp
  size: 18954
  timestamp: 1695255262261
- kind: conda
  name: zstandard
  version: 0.22.0
  build: py312h01d794b_0
  subdir: win-64
  url: https://conda.anaconda.org/conda-forge/win-64/zstandard-0.22.0-py312h01d794b_0.conda
  sha256: ab8dd8fb158804aecb52761344f18d77c6cca8228fe42b41cd8d4ecdb1471519
  md5: 36f4394759b1d5de1699446cadb2c8f5
  depends:
  - cffi >=1.11
  - python >=3.12,<3.13.0a0
  - python_abi 3.12.* *_cp312
  - ucrt >=10.0.20348.0
  - vc >=14.2,<15
  - vc14_runtime >=14.29.30139
  - zstd >=1.5.5,<1.5.6.0a0
  - zstd >=1.5.5,<1.6.0a0
  license: BSD-3-Clause
  license_family: BSD
  purls:
  - pkg:pypi/zstandard
  size: 321642
  timestamp: 1698830631855
- kind: conda
  name: zstandard
  version: 0.22.0
  build: py312h7975427_0
  subdir: osx-arm64
  url: https://conda.anaconda.org/conda-forge/osx-arm64/zstandard-0.22.0-py312h7975427_0.conda
  sha256: af2e7339e65d85c02c0097e16961bf8aa6d2eb0705644ddd82f722583bd6b134
  md5: 10c282af2c570a5a52173fd571693ec6
  depends:
  - cffi >=1.11
  - python >=3.12,<3.13.0a0
  - python >=3.12,<3.13.0a0 *_cpython
  - python_abi 3.12.* *_cp312
  - zstd >=1.5.5,<1.5.6.0a0
  - zstd >=1.5.5,<1.6.0a0
  license: BSD-3-Clause
  license_family: BSD
  purls:
  - pkg:pypi/zstandard
  size: 331245
  timestamp: 1698830496330
- kind: conda
  name: zstandard
  version: 0.22.0
  build: py312h7a629f7_0
  subdir: osx-64
  url: https://conda.anaconda.org/conda-forge/osx-64/zstandard-0.22.0-py312h7a629f7_0.conda
  sha256: ae6cd061a9f93304db77ab515ca37c83a3054c104e8ef5cdc781d2aca581c0fd
  md5: 04fa0acf5a74339f9228cdfffa78df64
  depends:
  - cffi >=1.11
  - python >=3.12,<3.13.0a0
  - python_abi 3.12.* *_cp312
  - zstd >=1.5.5,<1.5.6.0a0
  - zstd >=1.5.5,<1.6.0a0
  license: BSD-3-Clause
  license_family: BSD
  purls:
  - pkg:pypi/zstandard
  size: 409527
  timestamp: 1698830566708
- kind: conda
  name: zstandard
  version: 0.22.0
  build: py312hd58854c_0
  subdir: linux-64
  url: https://conda.anaconda.org/conda-forge/linux-64/zstandard-0.22.0-py312hd58854c_0.conda
  sha256: da76216a4868d7f1a777c726e090a1acb0225a30905170ce042870016b874fe8
  md5: 6532ce0d6b7b6c77081ba102d3540a81
  depends:
  - cffi >=1.11
  - libgcc-ng >=12
  - python >=3.12,<3.13.0a0
  - python_abi 3.12.* *_cp312
  - zstd >=1.5.5,<1.5.6.0a0
  - zstd >=1.5.5,<1.6.0a0
  license: BSD-3-Clause
  license_family: BSD
  purls:
  - pkg:pypi/zstandard
  size: 415099
  timestamp: 1698830281446
- kind: conda
  name: zstd
  version: 1.5.5
  build: h12be248_0
  subdir: win-64
  url: https://conda.anaconda.org/conda-forge/win-64/zstd-1.5.5-h12be248_0.conda
  sha256: d540dd56c5ec772b60e4ce7d45f67f01c6614942225885911964ea1e70bb99e3
  md5: 792bb5da68bf0a6cac6a6072ecb8dbeb
  depends:
  - libzlib >=1.2.13,<1.3.0a0
  - ucrt >=10.0.20348.0
  - vc >=14.2,<15
  - vc14_runtime >=14.29.30139
  license: BSD-3-Clause
  license_family: BSD
  purls: []
  size: 343428
  timestamp: 1693151615801
- kind: conda
  name: zstd
  version: 1.5.5
  build: h4f39d0f_0
  subdir: osx-arm64
  url: https://conda.anaconda.org/conda-forge/osx-arm64/zstd-1.5.5-h4f39d0f_0.conda
  sha256: 7e1fe6057628bbb56849a6741455bbb88705bae6d6646257e57904ac5ee5a481
  md5: 5b212cfb7f9d71d603ad891879dc7933
  depends:
  - libzlib >=1.2.13,<1.3.0a0
  license: BSD-3-Clause
  license_family: BSD
  purls: []
  size: 400508
  timestamp: 1693151393180
- kind: conda
  name: zstd
  version: 1.5.5
  build: h829000d_0
  subdir: osx-64
  url: https://conda.anaconda.org/conda-forge/osx-64/zstd-1.5.5-h829000d_0.conda
  sha256: d54e31d3d8de5e254c0804abd984807b8ae5cd3708d758a8bf1adff1f5df166c
  md5: 80abc41d0c48b82fe0f04e7f42f5cb7e
  depends:
  - libzlib >=1.2.13,<1.3.0a0
  license: BSD-3-Clause
  license_family: BSD
  purls: []
  size: 499383
  timestamp: 1693151312586
- kind: conda
  name: zstd
  version: 1.5.5
  build: hfc55251_0
  subdir: linux-64
  url: https://conda.anaconda.org/conda-forge/linux-64/zstd-1.5.5-hfc55251_0.conda
  sha256: 607cbeb1a533be98ba96cf5cdf0ddbb101c78019f1fda063261871dad6248609
  md5: 04b88013080254850d6c01ed54810589
  depends:
  - libgcc-ng >=12
  - libstdcxx-ng >=12
  - libzlib >=1.2.13,<1.3.0a0
  license: BSD-3-Clause
  license_family: BSD
  purls: []
  size: 545199
  timestamp: 1693151163452<|MERGE_RESOLUTION|>--- conflicted
+++ resolved
@@ -6437,11 +6437,7 @@
   name: rattler-build-conda-compat
   version: 0.0.6
   path: .
-<<<<<<< HEAD
-  sha256: dd55da542da0e1381ddda7ff68e5a1d17f73a20b57863698ea0e130ca290d9aa
-=======
-  sha256: f699c1a6377cd93a9519b2966858ab7ef42d856304d11b90c2a96d3bdebfab60
->>>>>>> 24602537
+  sha256: f11d32b1443e3574fc24925558cadcb965a275cabcda4e287ff5935e233c9227
   requires_python: '>=3.8'
   editable: true
 - kind: conda
