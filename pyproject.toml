--- conflicted
+++ resolved
@@ -1,11 +1,6 @@
 [build-system]
-<<<<<<< HEAD
-requires = ["setuptools>=45"]
-build-backend = "setuptools.build_meta"
-=======
 requires = ["hatchling>=1.24"]
 build-backend = "hatchling.build"
->>>>>>> 49f8914c
 
 [project]
 name = "rattler-build-conda-compat"
@@ -14,7 +9,6 @@
 readme = "README.md"
 authors = [{ name = "Nichita Morcotilo", email = "nichita@prefix.dev" }]
 license = { file = "LICENSE.txt" }
-<<<<<<< HEAD
 
 requires-python = ">=3.8"
 
@@ -42,12 +36,7 @@
     "src/rattler_build_conda_compat/render.py",
     "src/rattler_build_conda_compat/utils.py",
 ]
-=======
-
-requires-python = ">=3.8"
-
 
 [tool.pyright]
 venvPath = ".pixi/envs"
-venv = "default"
->>>>>>> 49f8914c
+venv = "default"